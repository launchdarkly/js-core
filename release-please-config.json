--- conflicted
+++ resolved
@@ -7,13 +7,6 @@
       "bump-minor-pre-major": true
     },
     "packages/sdk/cloudflare": {},
-<<<<<<< HEAD
-    "packages/sdk/akamai": {
-      "extra-files": ["src/createPlatformInfo.ts"],
-      "bump-minor-pre-major": true
-    },
-=======
->>>>>>> bf37f3d8
     "packages/sdk/vercel": {
       "extra-files": ["src/createPlatformInfo.ts"],
       "bump-minor-pre-major": true
