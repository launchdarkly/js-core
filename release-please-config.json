{
  "packages": {
    "packages/shared/common": {},
    "packages/shared/sdk-client": {},
    "packages/shared/sdk-server": {},
    "packages/shared/sdk-server-edge": {},
    "packages/shared/akamai-edgeworker-sdk": {},
    "packages/sdk/cloudflare": {
      "extra-files": [
        {
          "type": "json",
          "path": "jsr.json",
          "jsonpath": "$.version"
        },
        {
          "type": "json",
          "path": "example/package.json",
          "jsonpath": "$.dependencies['@launchdarkly/cloudflare-server-sdk']"
        },
        "src/createPlatformInfo.ts"
      ]
    },
    "packages/sdk/react-native": {},
    "packages/sdk/server-node": {},
    "packages/sdk/vercel": {
      "extra-files": ["src/createPlatformInfo.ts"]
    },
    "packages/sdk/akamai-base": {
      "extra-files": [
        "src/index.ts",
        {
          "type": "json",
          "path": "example/package.json",
          "jsonpath": "$.dependencies['@launchdarkly/akamai-server-base-sdk']"
        }
      ]
    },
    "packages/sdk/akamai-edgekv": {
      "extra-files": [
        "src/index.ts",
        {
          "type": "json",
          "path": "example/package.json",
          "jsonpath": "$.dependencies['@launchdarkly/akamai-server-edgekv-sdk']"
        }
      ]
    },
    "packages/store/node-server-sdk-dynamodb": {},
    "packages/store/node-server-sdk-redis": {},
    "packages/telemetry/node-server-sdk-otel": {},
    "packages/sdk/browser": {
      "bump-minor-pre-major": true
    },
    "packages/sdk/server-ai": {
      "bump-minor-pre-major": true,
      "extra-files": [
        {
          "type": "json",
          "path": "examples/bedrock/package.json",
          "jsonpath": "$.dependencies['@launchdarkly/server-sdk-ai']"
        },
        {
          "type": "json",
          "path": "examples/openai/package.json",
          "jsonpath": "$.dependencies['@launchdarkly/server-sdk-ai']"
        }
      ]
    },
<<<<<<< HEAD
    "packages/tooling/jest": {
      "bump-minor-pre-major": true,
      "release-as": "0.1.0"
=======
    "packages/telemetry/browser-telemetry": {
      "bump-minor-pre-major": true
>>>>>>> d2ac2e23
    }
  },
  "plugins": [
    {
      "type": "node-workspace",
      "updatePeerDependencies": false
    }
  ]
}<|MERGE_RESOLUTION|>--- conflicted
+++ resolved
@@ -66,14 +66,13 @@
         }
       ]
     },
-<<<<<<< HEAD
     "packages/tooling/jest": {
       "bump-minor-pre-major": true,
       "release-as": "0.1.0"
-=======
+  },
     "packages/telemetry/browser-telemetry": {
       "bump-minor-pre-major": true
->>>>>>> d2ac2e23
+
     }
   },
   "plugins": [
