--- conflicted
+++ resolved
@@ -3,8 +3,5 @@
 node_modules/
 **/*.tsbuildinfo
 coverage/
-<<<<<<< HEAD
 tmp/
-=======
-docs/
->>>>>>> c300812a
+docs/