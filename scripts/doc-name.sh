<<<<<<< HEAD
#!/bin/bash

=======
#!/usr/bin/env bash
>>>>>>> 388c2874
# Given a path get the name for the documentation.
# ./scripts/doc-name.sh packages/sdk/server-node
# Produces something like:
# LaunchDarkly Server-Side SDK for Node.js (0.1.0)

set -e

node -p "let pj = require('./$1/package.json');\`\${pj.description} (\${pj.version})\`";<|MERGE_RESOLUTION|>--- conflicted
+++ resolved
@@ -1,9 +1,4 @@
-<<<<<<< HEAD
-#!/bin/bash
-
-=======
 #!/usr/bin/env bash
->>>>>>> 388c2874
 # Given a path get the name for the documentation.
 # ./scripts/doc-name.sh packages/sdk/server-node
 # Produces something like:
