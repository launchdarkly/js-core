--- conflicted
+++ resolved
@@ -1,9 +1,3 @@
-<<<<<<< HEAD
-#!/bin/bash
-
-=======
-#!/usr/bin/env bash
->>>>>>> 388c2874
 # Given a path get the name of the package.
 # ./scripts/package-name.sh packages/sdk/server-node
 # Produces something like:
