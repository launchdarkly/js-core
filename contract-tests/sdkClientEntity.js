--- conflicted
+++ resolved
@@ -1,9 +1,6 @@
 import got from 'got';
 import ld, {
-<<<<<<< HEAD
-=======
   LDConcurrentExecution,
->>>>>>> ab61937d
   LDExecution,
   LDExecutionOrdering,
   LDMigrationError,
@@ -166,15 +163,10 @@
 
       case 'migrationOperation':
         const migrationOperation = params.migrationOperation;
-<<<<<<< HEAD
-        const migration = new Migration(client, {
-          execution: new LDSerialExecution(LDExecutionOrdering.Fixed),
-=======
         const readExecutionOrder = migrationOperation.readExecutionOrder;
         
         const migration = new Migration(client, {
           execution: getExecution(readExecutionOrder),
->>>>>>> ab61937d
           latencyTracking: migrationOperation.trackLatency,
           errorTracking: migrationOperation.trackErrors,
           check: migrationOperation.trackConsistency ? (a, b) => a === b : undefined,
