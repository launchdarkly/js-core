{
  "name": "@launchdarkly/js-core",
  "workspaces": [
    "packages/shared/common",
    "packages/shared/sdk-server",
    "packages/shared/sdk-server-edge",
    "packages/shared/akamai-edgeworker-sdk",
    "packages/sdk/server-node",
    "packages/sdk/cloudflare",
    "packages/sdk/cloudflare/example",
    "packages/sdk/vercel",
<<<<<<< HEAD
    "packages/sdk/vercel/example-vercel",
    "packages/sdk/akamai",
    "packages/sdk/akamai/example",
    "packages/sdk/akamai-edgekv",
    "packages/sdk/akamai-edgekv/example"
=======
    "packages/sdk/vercel/examples/complete",
    "packages/sdk/vercel/examples/route-handler",
    "packages/sdk/akamai"
>>>>>>> d25f327d
  ],
  "private": true,
  "scripts": {
    "clean": "yarn workspaces foreach -pt run clean",
    "build": "yarn workspaces foreach -pt run build",
    "//": "When using build:doc you need to specify the workspace. 'yarn run build:doc packages/shared/common' for example.",
    "build:doc": "./scripts/build-doc.sh $1",
    "lint": "npx eslint . --ext .ts",
    "lint:fix": "yarn run lint -- --fix",
    "test": "echo Please run tests for individual packages.",
    "coverage": "npm run test -- --coverage",
    "contract-test-service": "npm --prefix contract-tests install && npm --prefix contract-tests start",
    "contract-test-harness": "curl -s https://raw.githubusercontent.com/launchdarkly/sdk-test-harness/master/downloader/run.sh \\ | VERSION=v2 PARAMS=\"-url http://localhost:8000 -debug -stop-service-at-end $TEST_HARNESS_PARAMS\" sh",
    "contract-tests": "npm run contract-test-service & npm run contract-test-harness",
    "prettier": "npx prettier --write \"**/*.{js,ts,tsx,json,yaml,yml,md}\" --loglevel warn"
  },
  "devDependencies": {
    "@typescript-eslint/eslint-plugin": "^5.22.0",
    "@typescript-eslint/parser": "^5.22.0",
    "eslint": "^8.14.0",
    "eslint-config-airbnb-base": "^15.0.0",
    "eslint-config-airbnb-typescript": "^17.0.0",
    "eslint-config-prettier": "^8.7.0",
    "eslint-plugin-import": "^2.26.0",
    "eslint-plugin-prettier": "^4.2.1",
    "prettier": "^2.8.4",
    "typedoc": "0.23.26",
    "typescript": "^4.6.3"
  },
  "packageManager": "yarn@3.4.1"
}<|MERGE_RESOLUTION|>--- conflicted
+++ resolved
@@ -9,17 +9,12 @@
     "packages/sdk/cloudflare",
     "packages/sdk/cloudflare/example",
     "packages/sdk/vercel",
-<<<<<<< HEAD
-    "packages/sdk/vercel/example-vercel",
+    "packages/sdk/vercel/examples/complete",
+    "packages/sdk/vercel/examples/route-handler",
     "packages/sdk/akamai",
     "packages/sdk/akamai/example",
     "packages/sdk/akamai-edgekv",
     "packages/sdk/akamai-edgekv/example"
-=======
-    "packages/sdk/vercel/examples/complete",
-    "packages/sdk/vercel/examples/route-handler",
-    "packages/sdk/akamai"
->>>>>>> d25f327d
   ],
   "private": true,
   "scripts": {
