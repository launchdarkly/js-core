--- conflicted
+++ resolved
@@ -4,10 +4,7 @@
 import {
   LDClient, LDEvaluationDetail, LDFlagsState, LDFlagsStateOptions, LDOptions, LDStreamProcessor,
 } from './api';
-<<<<<<< HEAD
 import { BigSegmentStoreMembership } from './api/interfaces';
-=======
->>>>>>> b3267eab
 import BigSegmentsManager from './BigSegmentsManager';
 import BigSegmentStoreStatusProvider from './BigSegmentStatusProviderImpl';
 import ClientMessages from './ClientMessages';
@@ -43,7 +40,6 @@
 export default class LDClientImpl implements LDClient {
   private initState: InitState = InitState.Initializing;
 
-<<<<<<< HEAD
   private featureStore: AsyncStoreFacade;
 
   private updateProcessor: LDStreamProcessor;
@@ -128,7 +124,7 @@
 
     const manager = new BigSegmentsManager(
       config.bigSegments?.store?.(config),
-      config.bigSegments,
+      config.bigSegments ?? {},
       config.logger,
       this.platform.crypto,
     );
@@ -166,15 +162,6 @@
         this.onReady();
       }
     });
-=======
-  protected bigSegmentStatusProviderInternal: BigSegmentStoreStatusProvider;
-
-  constructor(
-    private readonly platform: Platform,
-  ) {
-    const manager = new BigSegmentsManager(undefined, {}, undefined, this.platform.crypto);
-    this.bigSegmentStatusProviderInternal = manager.statusProvider as BigSegmentStoreStatusProvider;
->>>>>>> b3267eab
   }
 
   initialized(): boolean {
