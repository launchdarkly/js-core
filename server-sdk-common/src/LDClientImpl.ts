/* eslint-disable @typescript-eslint/no-unused-vars */
/* eslint-disable class-methods-use-this */
import { Context, LDContext, LDLogger } from '@launchdarkly/js-sdk-common';
import {
  LDClient, LDEvaluationDetail, LDFlagsState, LDFlagsStateOptions, LDOptions, LDStreamProcessor,
} from './api';
import { BigSegmentStoreMembership } from './api/interfaces';
import BigSegmentsManager from './BigSegmentsManager';
import BigSegmentStoreStatusProvider from './BigSegmentStatusProviderImpl';
import ClientContext from './ClientContext';
import ClientMessages from './ClientMessages';
import DataSourceUpdates from './data_sources/DataSourceUpdates';
import NullUpdateProcessor from './data_sources/NullUpdateProcessor';
import PollingProcessor from './data_sources/PollingProcessor';
import Requestor from './data_sources/Requestor';
import StreamingProcessor from './data_sources/StreamingProcessor';
import { LDClientError } from './errors';
import { allSeriesAsync } from './evaluation/collection';
import { Flag } from './evaluation/data/Flag';
import { Segment } from './evaluation/data/Segment';
import ErrorKinds from './evaluation/ErrorKinds';
import EvalResult from './evaluation/EvalResult';
import Evaluator from './evaluation/Evaluator';
import { Queries } from './evaluation/Queries';
import DiagnosticsManager from './events/DiagnosticsManager';
import EventFactory from './events/EventFactory';
import EventProcessor from './events/EventProcessor';
import isExperiment from './events/isExperiment';
import LDEventProcessor from './events/LDEventProcessor';
import NullEventProcessor from './events/NullEventProcessor';
import FlagsStateBuilder from './FlagsStateBuilder';
import Configuration from './options/Configuration';
import { Platform } from './platform';
import AsyncStoreFacade from './store/AsyncStoreFacade';
import VersionedDataKinds from './store/VersionedDataKinds';

enum InitState {
  Initializing,
  Initialized,
  Failed,
}

export default class LDClientImpl implements LDClient {
  private initState: InitState = InitState.Initializing;

  private featureStore: AsyncStoreFacade;

  private updateProcessor: LDStreamProcessor;

  private eventFactoryDefault = new EventFactory(false);

  private eventFactoryWithReasons = new EventFactory(true);

  private eventProcessor: LDEventProcessor;

  private evaluator: Evaluator;

  private initResolve?: (value: LDClient | PromiseLike<LDClient>) => void;

  private initReject?: (err: Error) => void;

  private initializedPromise?: Promise<LDClient>;

  private logger?: LDLogger;

  private config: Configuration;

<<<<<<< HEAD
  private bigSegmentsManager: BigSegmentsManager;
=======
  private diagnosticsManager?: DiagnosticsManager;
>>>>>>> 38404680

  /**
   * Intended for use by platform specific client implementations.
   *
   * It is not included in the main interface because it requires the use of
   * a platform event system. For node this would be an EventEmitter, for other
   * platforms it would likely be an EventTarget.
   */
  protected bigSegmentStatusProviderInternal: BigSegmentStoreStatusProvider;

  constructor(
    private sdkKey: string,
    private platform: Platform,
    options: LDOptions,
    private onError: (err: Error) => void,
    private onFailed: (err: Error) => void,
    private onReady: () => void,
    // Called whenever flags change, if there are listeners.
    onUpdate: (key: string) => void,
    // Method to check if event listeners have been registered.
    // If none are registered, then onUpdate will never be called.
    hasEventListeners: () => boolean,
  ) {
    const config = new Configuration(options);
    if (!sdkKey && !config.offline) {
      throw new Error('You must configure the client with an SDK key');
    }
    this.config = config;
    this.logger = config.logger;

    const clientContext = new ClientContext(sdkKey, config, platform);
    const featureStore = config.featureStoreFactory(clientContext);
    const dataSourceUpdates = new DataSourceUpdates(featureStore, hasEventListeners, onUpdate);

    const makeDefaultProcessor = () => (config.stream ? new StreamingProcessor(
      sdkKey,
      config,
      this.platform.requests,
      this.platform.info,
<<<<<<< HEAD
      dataSourceUpdates,
=======
      this.diagnosticsManager,
>>>>>>> 38404680
    ) : new PollingProcessor(
      config,
      new Requestor(sdkKey, config, this.platform.info, this.platform.requests),
      dataSourceUpdates,
    ));

<<<<<<< HEAD
    if (config.offline || config.useLdd) {
      this.updateProcessor = new NullUpdateProcessor();
    } else {
      this.updateProcessor = config.updateProcessorFactory?.(clientContext, dataSourceUpdates)
        ?? makeDefaultProcessor();
=======
    if (config.sendEvents && !config.offline && !config.diagnosticOptOut) {
      this.diagnosticsManager = new DiagnosticsManager(sdkKey, config, platform);
>>>>>>> 38404680
    }

    if (!config.sendEvents || config.offline) {
      this.eventProcessor = new NullEventProcessor();
    } else {
      this.eventProcessor = new EventProcessor(
        sdkKey,
        config,
        this.platform.info,
        this.platform.requests,
        this.diagnosticsManager,
      );
    }

<<<<<<< HEAD
    const asyncFacade = new AsyncStoreFacade(featureStore);
=======
    if (config.offline || config.useLdd) {
      this.updateProcessor = new NullUpdateProcessor();
    } else {
      this.updateProcessor = config.updateProcessor ?? makeDefaultProcessor();
    }

    const asyncFacade = new AsyncStoreFacade(config.featureStore);
>>>>>>> 38404680
    this.featureStore = asyncFacade;

    const manager = new BigSegmentsManager(
      config.bigSegments?.store?.(clientContext),
      config.bigSegments ?? {},
      config.logger,
      this.platform.crypto,
    );
    this.bigSegmentsManager = manager;
    this.bigSegmentStatusProviderInternal = manager.statusProvider as BigSegmentStoreStatusProvider;

    const queries: Queries = {
      async getFlag(key: string): Promise<Flag | undefined> {
        return (await asyncFacade.get(VersionedDataKinds.Features, key) as Flag) ?? undefined;
      },
      async getSegment(key: string): Promise<Segment | undefined> {
        return (await asyncFacade.get(VersionedDataKinds.Segments, key) as Segment) ?? undefined;
      },
      getBigSegmentsMembership(userKey: string):
      Promise<[BigSegmentStoreMembership | null, string] | undefined> {
        return manager.getUserMembership(userKey);
      },
    };
    this.evaluator = new Evaluator(this.platform, queries);

    this.updateProcessor.start((err) => {
      if (err) {
        let error;
        if ((err.status && err.status === 401) || (err.code && err.code === 401)) {
          error = new Error('Authentication failed. Double check your SDK key.');
        } else {
          error = err;
        }

        this.onError(error);
        this.onFailed(error);
        this.initReject?.(error);
        this.initState = InitState.Failed;
      } else if (!this.initialized()) {
        this.initState = InitState.Initialized;
        this.initResolve?.(this);
        this.onReady();
      }
    });
  }

  initialized(): boolean {
    return this.initState === InitState.Initialized;
  }

  waitForInitialization(): Promise<LDClient> {
    if (this.initState === InitState.Initialized) {
      return Promise.resolve(this);
    }
    if (!this.initializedPromise) {
      this.initializedPromise = new Promise((resolve, reject) => {
        this.initResolve = resolve;
        this.initReject = reject;
      });
    }
    return this.initializedPromise;
  }

  async variation(
    key: string,
    context: LDContext,
    defaultValue: any,
    callback?: (err: any, res: any) => void,
  ): Promise<any> {
    const res = await this.evaluateIfPossible(
      key,
      context,
      defaultValue,
      this.eventFactoryDefault,
    );
    if (!callback) {
      return res.detail.value;
    }
    // TODO: Get the error.
    callback(null, res.detail.value);
    return undefined;
  }

  async variationDetail(
    key: string,
    context: LDContext,
    defaultValue: any,
    callback?: (err: any, res: LDEvaluationDetail) => void,
  ): Promise<LDEvaluationDetail> {
    const res = await this.evaluateIfPossible(
      key,
      context,
      defaultValue,
      this.eventFactoryWithReasons,
    );
    callback?.(null, res.detail);
    return res.detail;
  }

  async allFlagsState(
    context: LDContext,
    options?: LDFlagsStateOptions,
    callback?: (err: Error | null, res: LDFlagsState) => void,
  ): Promise<LDFlagsState> {
    if (this.config.offline) {
      this.logger?.info('allFlagsState() called in offline mode. Returning empty state.');
      const allFlagState = new FlagsStateBuilder(false, false).build();
      callback?.(null, allFlagState);
      return allFlagState;
    }

    const evalContext = Context.fromLDContext(context);
    if (!evalContext.valid) {
      this.logger?.info(`${evalContext.message ?? 'Invalid context.'}. Returning empty state.`);
      return new FlagsStateBuilder(false, false).build();
    }

    let valid = true;
    if (!this.initialized()) {
      const storeInitialized = await this.featureStore.initialized();
      if (storeInitialized) {
        this.logger?.warn(
          'Called allFlagsState before client initialization; using last known'
          + ' values from data store',
        );
      } else {
        this.logger?.warn(
          'Called allFlagsState before client initialization. Data store not available; '
          + 'returning empty state',
        );
        valid = false;
      }
    }

    const builder = new FlagsStateBuilder(valid, !!options?.withReasons);
    const clientOnly = !!options?.clientSideOnly;
    const detailsOnlyIfTracked = !!options?.detailsOnlyForTrackedFlags;

    const allFlags = await this.featureStore.all(VersionedDataKinds.Features);
    await allSeriesAsync(Object.values(allFlags), async (storeItem) => {
      const flag = storeItem as Flag;
      if (clientOnly && !flag.clientSide) {
        return true;
      }
      const res = await this.evaluator.evaluate(flag, evalContext);
      if (res.isError) {
        this.onError(new Error(`Error for feature flag "${flag.key}" while evaluating all flags: ${res.message}`));
      }
      const requireExperimentData = isExperiment(flag, res.detail.reason);
      builder.addFlag(
        flag,
        res.detail.value,
        res.detail.variationIndex ?? undefined,
        res.detail.reason,
        flag.trackEvents || requireExperimentData,
        requireExperimentData,
        detailsOnlyIfTracked,
      );

      return true;
    });

    const res = builder.build();
    callback?.(null, res);
    return res;
  }

  secureModeHash(context: LDContext): string {
    const checkedContext = Context.fromLDContext(context);
    const key = checkedContext.valid ? checkedContext.canonicalKey : undefined;
    const hmac = this.platform.crypto.createHmac('sha256', this.sdkKey);
    if (key === undefined) {
      throw new LDClientError('Could not generate secure mode hash for invalid context');
    }
    hmac.update(key);
    return hmac.digest('hex');
  }

  close(): void {
    this.eventProcessor.close();
    this.updateProcessor.close();
    this.featureStore.close();
    this.bigSegmentsManager.close();
  }

  isOffline(): boolean {
    return this.config.offline;
  }

  track(key: string, context: LDContext, data?: any, metricValue?: number): void {
    const checkedContext = Context.fromLDContext(context);
    if (!checkedContext.valid) {
      this.logger?.warn(ClientMessages.missingContextKeyNoEvent);
      return;
    }
    this.eventProcessor.sendEvent(
      this.eventFactoryDefault.customEvent(key, checkedContext!, data, metricValue),
    );
  }

  identify(context: LDContext): void {
    const checkedContext = Context.fromLDContext(context);
    if (!checkedContext.valid) {
      this.logger?.warn(ClientMessages.missingContextKeyNoEvent);
      return;
    }
    this.eventProcessor.sendEvent(
      this.eventFactoryDefault.identifyEvent(checkedContext!),
    );
  }

  async flush(callback?: (err: Error | null, res: boolean) => void): Promise<void> {
    try {
      await this.eventProcessor.flush();
    } catch (err) {
      callback?.(err as Error, false);
    }
    callback?.(null, true);
  }

  private async variationInternal(
    flagKey: string,
    context: LDContext,
    defaultValue: any,
    eventFactory: EventFactory,
  ): Promise<EvalResult> {
    if (this.config.offline) {
      this.logger?.info('Variation called in offline mode. Returning default value.');
      return EvalResult.forError(ErrorKinds.ClientNotReady, undefined, defaultValue);
    }
    const evalContext = Context.fromLDContext(context);
    if (!evalContext.valid) {
      this.onError(new LDClientError(`${evalContext.message ?? 'Context not valid;'} returning default value.`));
      return EvalResult.forError(ErrorKinds.UserNotSpecified, undefined, defaultValue);
    }

    const flag = (await this.featureStore.get(VersionedDataKinds.Features, flagKey)) as Flag;
    if (!flag) {
      const error = new LDClientError(`Unknown feature flag "${flagKey}"; returning default value`);
      this.onError(error);
      const result = EvalResult.forError(ErrorKinds.FlagNotFound, undefined, defaultValue);
      this.eventProcessor.sendEvent(
        this.eventFactoryDefault.unknownFlagEvent(flagKey, evalContext, result.detail),
      );
      return result;
    }
    const evalRes = await this.evaluator.evaluate(flag, evalContext, eventFactory);
    if (evalRes.detail.variationIndex === undefined || evalRes.detail.variationIndex === null) {
      this.logger?.debug('Result value is null in variation');
      evalRes.setDefault(defaultValue);
    }
    evalRes.events?.forEach((event) => {
      this.eventProcessor.sendEvent(event);
    });
    this.eventProcessor.sendEvent(
      eventFactory.evalEvent(flag, evalContext, evalRes.detail, defaultValue),
    );
    return evalRes;
  }

  private async evaluateIfPossible(
    flagKey: string,
    context: LDContext,
    defaultValue: any,
    eventFactory: EventFactory,
  ): Promise<EvalResult> {
    if (!this.initialized()) {
      const storeInitialized = await this.featureStore.initialized();
      if (storeInitialized) {
        this.logger?.warn(
          'Variation called before LaunchDarkly client initialization completed'
          + ' (did you wait for the \'ready\' event?) - using last known values from feature store',
        );
        return this.variationInternal(flagKey, context, defaultValue, eventFactory);
      }
      this.logger?.warn(
        'Variation called before LaunchDarkly client initialization completed (did you wait for the'
        + '\'ready\' event?) - using default value',
      );
      return EvalResult.forError(ErrorKinds.ClientNotReady, undefined, defaultValue);
    }
    return this.variationInternal(flagKey, context, defaultValue, eventFactory);
  }
}<|MERGE_RESOLUTION|>--- conflicted
+++ resolved
@@ -65,11 +65,9 @@
 
   private config: Configuration;
 
-<<<<<<< HEAD
   private bigSegmentsManager: BigSegmentsManager;
-=======
+
   private diagnosticsManager?: DiagnosticsManager;
->>>>>>> 38404680
 
   /**
    * Intended for use by platform specific client implementations.
@@ -104,32 +102,28 @@
     const featureStore = config.featureStoreFactory(clientContext);
     const dataSourceUpdates = new DataSourceUpdates(featureStore, hasEventListeners, onUpdate);
 
+    if (config.sendEvents && !config.offline && !config.diagnosticOptOut) {
+      this.diagnosticsManager = new DiagnosticsManager(sdkKey, config, platform, featureStore);
+    }
+
     const makeDefaultProcessor = () => (config.stream ? new StreamingProcessor(
       sdkKey,
       config,
       this.platform.requests,
       this.platform.info,
-<<<<<<< HEAD
       dataSourceUpdates,
-=======
       this.diagnosticsManager,
->>>>>>> 38404680
     ) : new PollingProcessor(
       config,
       new Requestor(sdkKey, config, this.platform.info, this.platform.requests),
       dataSourceUpdates,
     ));
 
-<<<<<<< HEAD
     if (config.offline || config.useLdd) {
       this.updateProcessor = new NullUpdateProcessor();
     } else {
       this.updateProcessor = config.updateProcessorFactory?.(clientContext, dataSourceUpdates)
-        ?? makeDefaultProcessor();
-=======
-    if (config.sendEvents && !config.offline && !config.diagnosticOptOut) {
-      this.diagnosticsManager = new DiagnosticsManager(sdkKey, config, platform);
->>>>>>> 38404680
+      ?? makeDefaultProcessor();
     }
 
     if (!config.sendEvents || config.offline) {
@@ -144,17 +138,8 @@
       );
     }
 
-<<<<<<< HEAD
     const asyncFacade = new AsyncStoreFacade(featureStore);
-=======
-    if (config.offline || config.useLdd) {
-      this.updateProcessor = new NullUpdateProcessor();
-    } else {
-      this.updateProcessor = config.updateProcessor ?? makeDefaultProcessor();
-    }
-
-    const asyncFacade = new AsyncStoreFacade(config.featureStore);
->>>>>>> 38404680
+
     this.featureStore = asyncFacade;
 
     const manager = new BigSegmentsManager(
