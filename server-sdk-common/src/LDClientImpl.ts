/* eslint-disable @typescript-eslint/no-unused-vars */
/* eslint-disable class-methods-use-this */
import { Context, LDContext, LDLogger } from '@launchdarkly/js-sdk-common';
import {
  LDClient, LDEvaluationDetail, LDFlagsState, LDFlagsStateOptions, LDOptions, LDStreamProcessor,
} from './api';
import { BigSegmentStoreMembership } from './api/interfaces';
import BigSegmentsManager from './BigSegmentsManager';
import BigSegmentStoreStatusProvider from './BigSegmentStatusProviderImpl';
import ClientContext from './ClientContext';
import ClientMessages from './ClientMessages';
import DataSourceUpdates from './data_sources/DataSourceUpdates';
import NullUpdateProcessor from './data_sources/NullUpdateProcessor';
import PollingProcessor from './data_sources/PollingProcessor';
import Requestor from './data_sources/Requestor';
import StreamingProcessor from './data_sources/StreamingProcessor';
import { LDClientError } from './errors';
import { allSeriesAsync } from './evaluation/collection';
import { Flag } from './evaluation/data/Flag';
import { Segment } from './evaluation/data/Segment';
import ErrorKinds from './evaluation/ErrorKinds';
import EvalResult from './evaluation/EvalResult';
import Evaluator from './evaluation/Evaluator';
import { Queries } from './evaluation/Queries';
import DiagnosticsManager from './events/DiagnosticsManager';
import EventFactory from './events/EventFactory';
import EventProcessor from './events/EventProcessor';
import isExperiment from './events/isExperiment';
import LDEventProcessor from './events/LDEventProcessor';
import NullEventProcessor from './events/NullEventProcessor';
import FlagsStateBuilder from './FlagsStateBuilder';
import Configuration from './options/Configuration';
import { Platform } from './platform';
import AsyncStoreFacade from './store/AsyncStoreFacade';
import VersionedDataKinds from './store/VersionedDataKinds';

enum InitState {
  Initializing,
  Initialized,
  Failed,
}

export interface LDClientCallbacks {
  onError: (err: Error) => void;
  onFailed: (err: Error) => void;
  onReady: () => void;
  // Called whenever flags change, if there are listeners.
  onUpdate: (key: string) => void,
  // Method to check if event listeners have been registered.
  // If none are registered, then onUpdate will never be called.
  hasEventListeners: () => boolean,
}

export default class LDClientImpl implements LDClient {
  private initState: InitState = InitState.Initializing;

  private featureStore: AsyncStoreFacade;

  private updateProcessor: LDStreamProcessor;

  private eventFactoryDefault = new EventFactory(false);

  private eventFactoryWithReasons = new EventFactory(true);

  private eventProcessor: LDEventProcessor;

  private evaluator: Evaluator;

  private initResolve?: (value: LDClient | PromiseLike<LDClient>) => void;

  private initReject?: (err: Error) => void;

  private initializedPromise?: Promise<LDClient>;

  private logger?: LDLogger;

  private config: Configuration;

  private bigSegmentsManager: BigSegmentsManager;

<<<<<<< HEAD
  private onError: (err: Error) => void;

  private onFailed: (err: Error) => void;

  private onReady: () => void;
=======
  private diagnosticsManager?: DiagnosticsManager;
>>>>>>> 745ea4b3

  /**
   * Intended for use by platform specific client implementations.
   *
   * It is not included in the main interface because it requires the use of
   * a platform event system. For node this would be an EventEmitter, for other
   * platforms it would likely be an EventTarget.
   */
  protected bigSegmentStatusProviderInternal: BigSegmentStoreStatusProvider;

  constructor(
    private sdkKey: string,
    private platform: Platform,
    options: LDOptions,
    callbacks: LDClientCallbacks,
  ) {
    this.onError = callbacks.onError;
    this.onFailed = callbacks.onFailed;
    this.onReady = callbacks.onReady;

    const { onUpdate, hasEventListeners } = callbacks;
    const config = new Configuration(options);
    if (!sdkKey && !config.offline) {
      throw new Error('You must configure the client with an SDK key');
    }
    this.config = config;
    this.logger = config.logger;

    const clientContext = new ClientContext(sdkKey, config, platform);
    const featureStore = config.featureStoreFactory(clientContext);
    const dataSourceUpdates = new DataSourceUpdates(featureStore, hasEventListeners, onUpdate);

    if (config.sendEvents && !config.offline && !config.diagnosticOptOut) {
      this.diagnosticsManager = new DiagnosticsManager(sdkKey, config, platform, featureStore);
    }

    const makeDefaultProcessor = () => (config.stream ? new StreamingProcessor(
      sdkKey,
      config,
      this.platform.requests,
      this.platform.info,
      dataSourceUpdates,
      this.diagnosticsManager,
    ) : new PollingProcessor(
      config,
      new Requestor(sdkKey, config, this.platform.info, this.platform.requests),
      dataSourceUpdates,
    ));

    if (config.offline || config.useLdd) {
      this.updateProcessor = new NullUpdateProcessor();
    } else {
      this.updateProcessor = config.updateProcessorFactory?.(clientContext, dataSourceUpdates)
      ?? makeDefaultProcessor();
    }

    if (!config.sendEvents || config.offline) {
      this.eventProcessor = new NullEventProcessor();
    } else {
      this.eventProcessor = new EventProcessor(
        sdkKey,
        config,
        this.platform.info,
        this.platform.requests,
        this.diagnosticsManager,
      );
    }

    const asyncFacade = new AsyncStoreFacade(featureStore);

    this.featureStore = asyncFacade;

    const manager = new BigSegmentsManager(
      config.bigSegments?.store?.(clientContext),
      config.bigSegments ?? {},
      config.logger,
      this.platform.crypto,
    );
    this.bigSegmentsManager = manager;
    this.bigSegmentStatusProviderInternal = manager.statusProvider as BigSegmentStoreStatusProvider;

    const queries: Queries = {
      async getFlag(key: string): Promise<Flag | undefined> {
        return (await asyncFacade.get(VersionedDataKinds.Features, key) as Flag) ?? undefined;
      },
      async getSegment(key: string): Promise<Segment | undefined> {
        return (await asyncFacade.get(VersionedDataKinds.Segments, key) as Segment) ?? undefined;
      },
      getBigSegmentsMembership(userKey: string):
      Promise<[BigSegmentStoreMembership | null, string] | undefined> {
        return manager.getUserMembership(userKey);
      },
    };
    this.evaluator = new Evaluator(this.platform, queries);

    this.updateProcessor.start((err) => {
      if (err) {
        let error;
        if ((err.status && err.status === 401) || (err.code && err.code === 401)) {
          error = new Error('Authentication failed. Double check your SDK key.');
        } else {
          error = err;
        }

        this.onError(error);
        this.onFailed(error);
        this.initReject?.(error);
        this.initState = InitState.Failed;
      } else if (!this.initialized()) {
        this.initState = InitState.Initialized;
        this.initResolve?.(this);
        this.onReady();
      }
    });
  }

  initialized(): boolean {
    return this.initState === InitState.Initialized;
  }

  waitForInitialization(): Promise<LDClient> {
    if (this.initState === InitState.Initialized) {
      return Promise.resolve(this);
    }
    if (!this.initializedPromise) {
      this.initializedPromise = new Promise((resolve, reject) => {
        this.initResolve = resolve;
        this.initReject = reject;
      });
    }
    return this.initializedPromise;
  }

  async variation(
    key: string,
    context: LDContext,
    defaultValue: any,
    callback?: (err: any, res: any) => void,
  ): Promise<any> {
    const res = await this.evaluateIfPossible(
      key,
      context,
      defaultValue,
      this.eventFactoryDefault,
    );
    if (!callback) {
      return res.detail.value;
    }
    // TODO: Get the error.
    callback(null, res.detail.value);
    return undefined;
  }

  async variationDetail(
    key: string,
    context: LDContext,
    defaultValue: any,
    callback?: (err: any, res: LDEvaluationDetail) => void,
  ): Promise<LDEvaluationDetail> {
    const res = await this.evaluateIfPossible(
      key,
      context,
      defaultValue,
      this.eventFactoryWithReasons,
    );
    callback?.(null, res.detail);
    return res.detail;
  }

  async allFlagsState(
    context: LDContext,
    options?: LDFlagsStateOptions,
    callback?: (err: Error | null, res: LDFlagsState) => void,
  ): Promise<LDFlagsState> {
    if (this.config.offline) {
      this.logger?.info('allFlagsState() called in offline mode. Returning empty state.');
      const allFlagState = new FlagsStateBuilder(false, false).build();
      callback?.(null, allFlagState);
      return allFlagState;
    }

    const evalContext = Context.fromLDContext(context);
    if (!evalContext.valid) {
      this.logger?.info(`${evalContext.message ?? 'Invalid context.'}. Returning empty state.`);
      return new FlagsStateBuilder(false, false).build();
    }

    let valid = true;
    if (!this.initialized()) {
      const storeInitialized = await this.featureStore.initialized();
      if (storeInitialized) {
        this.logger?.warn(
          'Called allFlagsState before client initialization; using last known'
          + ' values from data store',
        );
      } else {
        this.logger?.warn(
          'Called allFlagsState before client initialization. Data store not available; '
          + 'returning empty state',
        );
        valid = false;
      }
    }

    const builder = new FlagsStateBuilder(valid, !!options?.withReasons);
    const clientOnly = !!options?.clientSideOnly;
    const detailsOnlyIfTracked = !!options?.detailsOnlyForTrackedFlags;

    const allFlags = await this.featureStore.all(VersionedDataKinds.Features);
    await allSeriesAsync(Object.values(allFlags), async (storeItem) => {
      const flag = storeItem as Flag;
      if (clientOnly && !flag.clientSide) {
        return true;
      }
      const res = await this.evaluator.evaluate(flag, evalContext);
      if (res.isError) {
        this.onError(new Error(`Error for feature flag "${flag.key}" while evaluating all flags: ${res.message}`));
      }
      const requireExperimentData = isExperiment(flag, res.detail.reason);
      builder.addFlag(
        flag,
        res.detail.value,
        res.detail.variationIndex ?? undefined,
        res.detail.reason,
        flag.trackEvents || requireExperimentData,
        requireExperimentData,
        detailsOnlyIfTracked,
      );

      return true;
    });

    const res = builder.build();
    callback?.(null, res);
    return res;
  }

  secureModeHash(context: LDContext): string {
    const checkedContext = Context.fromLDContext(context);
    const key = checkedContext.valid ? checkedContext.canonicalKey : undefined;
    const hmac = this.platform.crypto.createHmac('sha256', this.sdkKey);
    if (key === undefined) {
      throw new LDClientError('Could not generate secure mode hash for invalid context');
    }
    hmac.update(key);
    return hmac.digest('hex');
  }

  close(): void {
    this.eventProcessor.close();
    this.updateProcessor.close();
    this.featureStore.close();
    this.bigSegmentsManager.close();
  }

  isOffline(): boolean {
    return this.config.offline;
  }

  track(key: string, context: LDContext, data?: any, metricValue?: number): void {
    const checkedContext = Context.fromLDContext(context);
    if (!checkedContext.valid) {
      this.logger?.warn(ClientMessages.missingContextKeyNoEvent);
      return;
    }
    this.eventProcessor.sendEvent(
      this.eventFactoryDefault.customEvent(key, checkedContext!, data, metricValue),
    );
  }

  identify(context: LDContext): void {
    const checkedContext = Context.fromLDContext(context);
    if (!checkedContext.valid) {
      this.logger?.warn(ClientMessages.missingContextKeyNoEvent);
      return;
    }
    this.eventProcessor.sendEvent(
      this.eventFactoryDefault.identifyEvent(checkedContext!),
    );
  }

  async flush(callback?: (err: Error | null, res: boolean) => void): Promise<void> {
    try {
      await this.eventProcessor.flush();
    } catch (err) {
      callback?.(err as Error, false);
    }
    callback?.(null, true);
  }

  private async variationInternal(
    flagKey: string,
    context: LDContext,
    defaultValue: any,
    eventFactory: EventFactory,
  ): Promise<EvalResult> {
    if (this.config.offline) {
      this.logger?.info('Variation called in offline mode. Returning default value.');
      return EvalResult.forError(ErrorKinds.ClientNotReady, undefined, defaultValue);
    }
    const evalContext = Context.fromLDContext(context);
    if (!evalContext.valid) {
      this.onError(new LDClientError(`${evalContext.message ?? 'Context not valid;'} returning default value.`));
      return EvalResult.forError(ErrorKinds.UserNotSpecified, undefined, defaultValue);
    }

    const flag = (await this.featureStore.get(VersionedDataKinds.Features, flagKey)) as Flag;
    if (!flag) {
      const error = new LDClientError(`Unknown feature flag "${flagKey}"; returning default value`);
      this.onError(error);
      const result = EvalResult.forError(ErrorKinds.FlagNotFound, undefined, defaultValue);
      this.eventProcessor.sendEvent(
        this.eventFactoryDefault.unknownFlagEvent(flagKey, evalContext, result.detail),
      );
      return result;
    }
    const evalRes = await this.evaluator.evaluate(flag, evalContext, eventFactory);
    if (evalRes.detail.variationIndex === undefined || evalRes.detail.variationIndex === null) {
      this.logger?.debug('Result value is null in variation');
      evalRes.setDefault(defaultValue);
    }
    evalRes.events?.forEach((event) => {
      this.eventProcessor.sendEvent(event);
    });
    this.eventProcessor.sendEvent(
      eventFactory.evalEvent(flag, evalContext, evalRes.detail, defaultValue),
    );
    return evalRes;
  }

  private async evaluateIfPossible(
    flagKey: string,
    context: LDContext,
    defaultValue: any,
    eventFactory: EventFactory,
  ): Promise<EvalResult> {
    if (!this.initialized()) {
      const storeInitialized = await this.featureStore.initialized();
      if (storeInitialized) {
        this.logger?.warn(
          'Variation called before LaunchDarkly client initialization completed'
          + ' (did you wait for the \'ready\' event?) - using last known values from feature store',
        );
        return this.variationInternal(flagKey, context, defaultValue, eventFactory);
      }
      this.logger?.warn(
        'Variation called before LaunchDarkly client initialization completed (did you wait for the'
        + '\'ready\' event?) - using default value',
      );
      return EvalResult.forError(ErrorKinds.ClientNotReady, undefined, defaultValue);
    }
    return this.variationInternal(flagKey, context, defaultValue, eventFactory);
  }
}<|MERGE_RESOLUTION|>--- conflicted
+++ resolved
@@ -78,15 +78,13 @@
 
   private bigSegmentsManager: BigSegmentsManager;
 
-<<<<<<< HEAD
   private onError: (err: Error) => void;
 
   private onFailed: (err: Error) => void;
 
   private onReady: () => void;
-=======
+
   private diagnosticsManager?: DiagnosticsManager;
->>>>>>> 745ea4b3
 
   /**
    * Intended for use by platform specific client implementations.
