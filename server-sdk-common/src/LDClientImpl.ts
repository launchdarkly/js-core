--- conflicted
+++ resolved
@@ -4,12 +4,8 @@
 import {
   LDClient, LDEvaluationDetail, LDFlagsState, LDFlagsStateOptions, LDOptions, LDStreamProcessor,
 } from './api';
-<<<<<<< HEAD
 import { BigSegmentStoreMembership } from './api/interfaces';
-import { LDFeatureStore } from './api/subsystems';
-=======
 import BigSegmentsManager from './BigSegmentsManager';
->>>>>>> 8b172148
 import BigSegmentStoreStatusProvider from './BigSegmentStatusProviderImpl';
 import ClientMessages from './ClientMessages';
 import NullUpdateProcessor from './data_sources/NullUpdateProcessor';
@@ -44,7 +40,6 @@
 export default class LDClientImpl implements LDClient {
   private initState: InitState = InitState.Initializing;
 
-<<<<<<< HEAD
   private featureStore: AsyncStoreFacade;
 
   private updateProcessor: LDStreamProcessor;
@@ -74,7 +69,7 @@
    * a platform event system. For node this would be an EventEmitter, for other
    * platforms it would likely be an EventTarget.
    */
-  bigSegmentStoreStatusProvider = new BigSegmentStoreStatusProvider();
+  protected bigSegmentStatusProviderInternal: BigSegmentStoreStatusProvider
 
   constructor(
     private sdkKey: string,
@@ -127,6 +122,9 @@
     const asyncFacade = new AsyncStoreFacade(config.featureStore);
     this.featureStore = asyncFacade;
 
+    const manager = new BigSegmentsManager(undefined, {}, config.logger, this.platform.crypto);
+    this.bigSegmentStatusProviderInternal = manager.statusProvider as BigSegmentStoreStatusProvider;
+
     const queries: Queries = {
       async getFlag(key: string): Promise<Flag | undefined> {
         return (await asyncFacade.get(VersionedDataKinds.Features, key) as Flag) ?? undefined;
@@ -159,15 +157,6 @@
         this.onReady();
       }
     });
-=======
-  protected bigSegmentStatusProviderInternal: BigSegmentStoreStatusProvider;
-
-  constructor(
-    private readonly platform: Platform,
-  ) {
-    const manager = new BigSegmentsManager(undefined, {}, undefined, this.platform.crypto);
-    this.bigSegmentStatusProviderInternal = manager.statusProvider as BigSegmentStoreStatusProvider;
->>>>>>> 8b172148
   }
 
   initialized(): boolean {
