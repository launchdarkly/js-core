--- conflicted
+++ resolved
@@ -12,7 +12,6 @@
 import { BigSegmentStoreMembership } from './api/interfaces';
 import BigSegmentsManager from './BigSegmentsManager';
 import BigSegmentStoreStatusProvider from './BigSegmentStatusProviderImpl';
-import ClientContext from './ClientContext';
 import ClientMessages from './ClientMessages';
 import DataSourceUpdates from './data_sources/DataSourceUpdates';
 import NullUpdateProcessor from './data_sources/NullUpdateProcessor';
@@ -82,15 +81,12 @@
 
   private bigSegmentsManager: BigSegmentsManager;
 
-<<<<<<< HEAD
-=======
   private onError: (err: Error) => void;
 
   private onFailed: (err: Error) => void;
 
   private onReady: () => void;
 
->>>>>>> 72748994
   private diagnosticsManager?: DiagnosticsManager;
 
   /**
@@ -106,18 +102,7 @@
     private sdkKey: string,
     private platform: Platform,
     options: LDOptions,
-<<<<<<< HEAD
-    private onError: (err: Error) => void,
-    private onFailed: (err: Error) => void,
-    private onReady: () => void,
-    // Called whenever flags change, if there are listeners.
-    onUpdate: (key: string) => void,
-    // Method to check if event listeners have been registered.
-    // If none are registered, then onUpdate will never be called.
-    hasEventListeners: () => boolean,
-=======
     callbacks: LDClientCallbacks,
->>>>>>> 72748994
   ) {
     this.onError = callbacks.onError;
     this.onFailed = callbacks.onFailed;
