--- conflicted
+++ resolved
@@ -243,18 +243,9 @@
     }
 
     const evalContext = Context.fromLDContext(context);
-<<<<<<< HEAD
-    // TODO: Error reporting.
-    if (!evalContext) {
-      this.logger?.info('allFlagsState() called without context. Returning empty state.');
-      const allFlagState = new FlagsStateBuilder(false, false).build();
-      callback?.(null, allFlagState);
-      return allFlagState;
-=======
     if (!evalContext.valid) {
       this.logger?.info(`${evalContext.message ?? 'Invalid context.'}. Returning empty state.`);
       return new FlagsStateBuilder(false, false).build();
->>>>>>> d7fbb948
     }
 
     let valid = true;
