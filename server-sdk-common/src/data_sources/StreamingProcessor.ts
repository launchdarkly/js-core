import { LDLogger } from '@launchdarkly/js-sdk-common';
import { LDStreamProcessor } from '../api';
import { LDDataSourceUpdates } from '../api/subsystems';
import { isHttpRecoverable, LDStreamingError } from '../errors';
import DiagnosticsManager from '../events/DiagnosticsManager';
import Configuration from '../options/Configuration';
import { EventSource, Info, Requests } from '../platform';
import { deserializeAll, deserializeDelete, deserializePatch } from '../store/serialization';
import VersionedDataKinds, { VersionedDataKind } from '../store/VersionedDataKinds';
import defaultHeaders from './defaultHeaders';
import httpErrorMessage from './httpErrorMessage';

const STREAM_READ_TIMEOUT_MS = 5 * 60 * 1000;
const RETRY_RESET_INTERVAL_MS = 60 * 1000;

function getKeyFromPath(kind: VersionedDataKind, path: string): string | undefined {
  return path.startsWith(kind.streamApiPath)
    ? path.substring(kind.streamApiPath.length)
    : undefined;
}

export default class StreamingProcessor implements LDStreamProcessor {
  private headers: { [key: string]: string | string[] };

  private eventSource?: EventSource;

  private logger?: LDLogger;

  private streamUri: string;

  private streamInitialReconnectDelay: number;

  private requests: Requests;

  private connectionAttemptStartTime?: number;

  constructor(
    sdkKey: string,
    config: Configuration,
    requests: Requests,
    info: Info,
<<<<<<< HEAD
    private readonly featureStore: LDDataSourceUpdates,
=======
    private readonly diagnosticsManager?: DiagnosticsManager,
>>>>>>> 38404680
  ) {
    // TODO: Will need diagnostics manager.
    this.headers = defaultHeaders(sdkKey, config, info);
    this.logger = config.logger;
    this.streamInitialReconnectDelay = config.streamInitialReconnectDelay;
    this.requests = requests;

    this.streamUri = `${config.serviceEndpoints.streaming}/all`;
  }

  private logConnectionStarted() {
    this.connectionAttemptStartTime = Date.now();
  }

  private logConnectionResult(success: boolean) {
    if (this.connectionAttemptStartTime && this.diagnosticsManager) {
      this.diagnosticsManager.recordStreamInit(
        this.connectionAttemptStartTime,
        !success,
        Date.now() - this.connectionAttemptStartTime,
      );
    }

    this.connectionAttemptStartTime = undefined;
  }

  start(fn?: ((err?: any) => void) | undefined) {
    this.logConnectionStarted();

    const errorFilter = (err: {
      status: number,
      message: string
    }): boolean => {
      if (err.status && !isHttpRecoverable(err.status)) {
        this.logConnectionResult(false);
        fn?.(new LDStreamingError(err.message, err.status));
        this.logger?.error(httpErrorMessage(err, 'streaming request'));
        return false;
      }

      this.logger?.warn(httpErrorMessage(err, 'streaming request', 'will retry'));
      this.logConnectionResult(false);
      this.logConnectionStarted();
      return true;
    };

    const reportJsonError = (type: string, data: string) => {
      this.logger?.error(`Stream received invalid data in "${type}" message`);
      this.logger?.debug(`Invalid JSON follows: ${data}`);
      fn?.(new LDStreamingError('Malformed JSON data in event stream'));
    };

    // TLS is handled by the platform implementation.

    const eventSource = this.requests.createEventSource(this.streamUri, {
      headers: this.headers,
      errorFilter,
      initialRetryDelayMillis: 1000 * this.streamInitialReconnectDelay,
      readTimeoutMillis: STREAM_READ_TIMEOUT_MS,
      retryResetIntervalMillis: RETRY_RESET_INTERVAL_MS,
    });
    this.eventSource = eventSource;

    eventSource.onclose = () => {
      this.logger?.info('Closed LaunchDarkly stream connection');
    };

    eventSource.onerror = () => {
      // The work is done by `errorFilter`.
    };

    eventSource.onopen = () => {
      this.logger?.info('Opened LaunchDarkly stream connection');
    };

    eventSource.onretrying = (e) => {
      this.logger?.info(`Will retry stream connection in ${e.delayMillis} milliseconds`);
    };

    eventSource.addEventListener('put', (event) => {
      this.logger?.debug('Received put event');
      if (event && event.data) {
        this.logConnectionResult(true);
        const parsed = deserializeAll(event.data);
        if (!parsed) {
          reportJsonError('put', event.data);
          return;
        }
        const initData = {
          [VersionedDataKinds.Features.namespace]: parsed.data.flags,
          [VersionedDataKinds.Segments.namespace]: parsed.data.segments,
        };

        this.featureStore.init(initData, () => fn?.());
      } else {
        fn?.(new LDStreamingError('Unexpected payload from event stream'));
      }
    });

    eventSource.addEventListener('patch', (event) => {
      this.logger?.debug('Received patch event');
      if (event && event.data) {
        const parsed = deserializePatch(event.data);
        if (!parsed) {
          reportJsonError('patch', event.data);
          return;
        }
        if (parsed.kind) {
          const key = getKeyFromPath(parsed.kind, parsed.path);
          if (key) {
            this.logger?.debug(`Updating ${key} in ${parsed.kind.namespace}`);
            // TODO: The interface didn't specify the callback was optional,
            // but previously it was not included here. Need to resolve.
            this.featureStore.upsert(parsed.kind, parsed.data, () => { });
          }
        }
      } else {
        fn?.(new LDStreamingError('Unexpected payload from event stream'));
      }
    });

    eventSource.addEventListener('delete', (event) => {
      this.logger?.debug('Received delete event');
      if (event && event.data) {
        const parsed = deserializeDelete(event.data);
        if (!parsed) {
          reportJsonError('delete', event.data);
          return;
        }
        if (parsed.kind) {
          const key = getKeyFromPath(parsed.kind, parsed.path);
          if (key) {
            this.logger?.debug(`Deleting ${key} in ${parsed.kind.namespace}`);
            // TODO: The interface didn't specify the callback was optional,
            // but previously it was not included here. Need to resolve.
            this.featureStore.upsert(parsed.kind, {
              key,
              version: parsed.version,
              deleted: true,
            }, () => {});
          }
        }
      } else {
        fn?.(new LDStreamingError('Unexpected payload from event stream'));
      }
    });
  }

  stop() {
    this.eventSource?.close();
    this.eventSource = undefined;
  }

  close() {
    this.stop();
  }
}<|MERGE_RESOLUTION|>--- conflicted
+++ resolved
@@ -39,11 +39,8 @@
     config: Configuration,
     requests: Requests,
     info: Info,
-<<<<<<< HEAD
     private readonly featureStore: LDDataSourceUpdates,
-=======
     private readonly diagnosticsManager?: DiagnosticsManager,
->>>>>>> 38404680
   ) {
     // TODO: Will need diagnostics manager.
     this.headers = defaultHeaders(sdkKey, config, info);
