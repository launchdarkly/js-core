--- conflicted
+++ resolved
@@ -34,33 +34,19 @@
     const application = options?.application;
 
     if (application?.id !== null && application?.id !== undefined) {
-<<<<<<< HEAD
-      if (!tagValidator.is(application.id)) {
-        options.logger?.warn(OptionMessages.invalidTagValue('application.id'));
-      } else if (application.id.length > 64) {
-        options.logger?.warn(OptionMessages.tagValueTooLong('application.id'));
-=======
       const { valid, message } = tagValidator.is(application.id, 'application.id');
 
       if (!valid) {
         options.logger?.warn(message);
->>>>>>> a79d6f9c
       } else {
         tags['application-id'] = [application.id];
       }
     }
 
     if (application?.version !== null && application?.version !== undefined) {
-<<<<<<< HEAD
-      if (!tagValidator.is(application.version)) {
-        options.logger?.warn(OptionMessages.invalidTagValue('application.version'));
-      } else if (application.version.length > 64) {
-        options.logger?.warn(OptionMessages.tagValueTooLong('application.version'));
-=======
       const { valid, message } = tagValidator.is(application.version, 'application.version');
       if (!valid) {
         options.logger?.warn(message);
->>>>>>> a79d6f9c
       } else {
         tags['application-version'] = [application.version];
       }
