--- conflicted
+++ resolved
@@ -63,17 +63,14 @@
       featureStore,
       logger,
     });
-    diagnosticsManager = new DiagnosticsManager('sdk-key', config, basicPlatform);
+    diagnosticsManager = new DiagnosticsManager('sdk-key', config, basicPlatform, featureStore);
     streamProcessor = new StreamingProcessor(
       sdkKey,
       config,
       requests,
       info,
-<<<<<<< HEAD
       featureStore,
-=======
       diagnosticsManager,
->>>>>>> 38404680
     );
   });
 
