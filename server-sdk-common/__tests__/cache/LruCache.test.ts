--- conflicted
+++ resolved
@@ -22,11 +22,7 @@
     lruCache.set(`${i}`, i);
   }
 
-<<<<<<< HEAD
-  for (let i = 0; i < 10; i++) {
-=======
   for (let i = 0; i < 10; i += 1) {
->>>>>>> b3267eab
     expect(lruCache.get(i.toString())).toBeUndefined();
   }
 
