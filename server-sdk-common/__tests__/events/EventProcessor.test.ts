--- conflicted
+++ resolved
@@ -692,13 +692,8 @@
 
   describe.each([400, 408, 429, 503])('given recoverable errors', (status) => {
     it(`retries - ${status}`, async () => {
-<<<<<<< HEAD
       requestState.testStatus = status;
-      eventProcessor.sendEvent(factory.identifyEvent(Context.fromLDContext(user)!));
-=======
-      testStatus = status;
       eventProcessor.sendEvent(factory.identifyEvent(Context.fromLDContext(user)));
->>>>>>> a79d6f9c
       await expect(eventProcessor.flush()).rejects.toThrow(`error ${status}`);
       expect(requestState.requestsMade.length).toEqual(2);
 
@@ -708,13 +703,8 @@
 
   describe.each([401, 403])('given unrecoverable errors', (status) => {
     it(`does not retry - ${status}`, async () => {
-<<<<<<< HEAD
       requestState.testStatus = status;
-      eventProcessor.sendEvent(factory.identifyEvent(Context.fromLDContext(user)!));
-=======
-      testStatus = status;
       eventProcessor.sendEvent(factory.identifyEvent(Context.fromLDContext(user)));
->>>>>>> a79d6f9c
       await expect(eventProcessor.flush()).rejects.toThrow(`error ${status}`);
       expect(requestState.requestsMade.length).toEqual(1);
 
