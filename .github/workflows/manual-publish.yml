name: Publish Package
on:
  workflow_dispatch:
    inputs:
      package_registry:
        description: 'Publish to'
        required: true
        default: 'npm'
        type: choice
        options:
          - npm
          - jsr
      workspace_path:
        description: 'The workspace to publish'
        required: true
        default: 'packages/shared/common'
        type: choice
        options:
          - packages/shared/common
          - packages/shared/sdk-client
          - packages/shared/sdk-server
          - packages/shared/sdk-server-edge
          - packages/shared/akamai-edgeworker-sdk
          - packages/sdk/cloudflare
          - packages/sdk/fastly
          - packages/sdk/react-native
          - packages/sdk/server-node
          - packages/sdk/react-universal
          - packages/sdk/vercel
          - packages/sdk/akamai-base
          - packages/sdk/akamai-edgekv
          - packages/store/node-server-sdk-redis
          - packages/store/node-server-sdk-dynamodb
          - packages/telemetry/node-server-sdk-otel
          - packages/tooling/jest
          - packages/sdk/browser
          - packages/sdk/server-ai
<<<<<<< HEAD
          - packages/ai-providers/server-ai-vercel
=======
          - packages/ai-providers/server-ai-langchain
>>>>>>> 17d595af
          - packages/telemetry/browser-telemetry
          - packages/sdk/combined-browser
      prerelease:
        description: 'Is this a prerelease. If so, then the latest tag will not be updated in npm.'
        type: boolean
        required: true
      dry_run:
        description: 'Is this a dry run. If so no package will be published.'
        type: boolean
        required: true

jobs:
  build-publish:
    runs-on: ubuntu-latest
    # Needed to get tokens during publishing.
    permissions:
      id-token: write
      contents: read
    steps:
      - uses: actions/checkout@v4
      - uses: actions/setup-node@v4
        with:
          node-version: 22.x
          registry-url: 'https://registry.npmjs.org'
      - name: 'Setup Redis'
        if: ${{ inputs.workspace_path == 'packages/store/node-server-sdk-redis' }}
        run: |
          sudo apt-get update
          sudo apt-get install redis-server
          sudo service redis-server start

      - name: 'Setup DynamoDB'
        if: ${{ inputs.workspace_path == 'packages/store/node-server-sdk-dynamodb' }}
        run: |
          sudo docker run -d -p 8000:8000 amazon/dynamodb-local

      - name: 'Set WORKSPACE_NAME variable'
        run: |
          WORKSPACE_NAME=$(./scripts/package-name.sh ${{ inputs.workspace_path }})
          echo "WORKSPACE_NAME=$WORKSPACE_NAME" >> $GITHUB_ENV
      - id: build-and-test
        # Build using the same steps from CI.
        name: Build and Test
        uses: ./actions/ci
        with:
          workspace_name: ${{ env.WORKSPACE_NAME }}
          workspace_path: ${{ inputs.workspace_path }}
      - uses: ./actions/release-secrets
        name: 'Get NPM token'
        with:
          aws_assume_role: ${{ vars.AWS_ROLE_ARN }}
          ssm_parameter_pairs: '/production/common/releasing/npm/token = NODE_AUTH_TOKEN'
      - name: Setup .yarnrc.yml
        if: ${{ inputs.package_registry == 'npm' }}
        shell: bash
        run: |
          yarn config set npmScopes.launchdarkly.npmRegistryServer "https://registry.npmjs.org"
          yarn config set npmScopes.launchdarkly.npmAlwaysAuth true
          yarn config set npmScopes.launchdarkly.npmAuthToken $NODE_AUTH_TOKEN
      - id: publish-jsr
        name: Publish Package to jsr
        if: ${{ inputs.package_registry == 'jsr' }}
        uses: ./actions/publish-jsr
        with:
          workspace_name: ${{ env.WORKSPACE_NAME }}
          workspace_path: ${{ inputs.workspace_path }}
          dry_run: ${{ inputs.dry_run }}
      - id: publish-npm
        name: Publish Package to npm
        if: ${{ inputs.package_registry == 'npm' }}
        uses: ./actions/publish
        with:
          workspace_name: ${{ env.WORKSPACE_NAME }}
          workspace_path: ${{ inputs.workspace_path }}
          prerelease: ${{ inputs.prerelease }}
          dry_run: ${{ inputs.dry_run }}<|MERGE_RESOLUTION|>--- conflicted
+++ resolved
@@ -35,11 +35,8 @@
           - packages/tooling/jest
           - packages/sdk/browser
           - packages/sdk/server-ai
-<<<<<<< HEAD
           - packages/ai-providers/server-ai-vercel
-=======
           - packages/ai-providers/server-ai-langchain
->>>>>>> 17d595af
           - packages/telemetry/browser-telemetry
           - packages/sdk/combined-browser
       prerelease:
