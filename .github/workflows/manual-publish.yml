--- conflicted
+++ resolved
@@ -35,12 +35,9 @@
           - packages/tooling/jest
           - packages/sdk/browser
           - packages/sdk/server-ai
-<<<<<<< HEAD
           - packages/ai-providers/server-ai-openai
-=======
           - packages/ai-providers/server-ai-vercel
           - packages/ai-providers/server-ai-langchain
->>>>>>> 1db731b9
           - packages/telemetry/browser-telemetry
           - packages/sdk/combined-browser
       prerelease:
