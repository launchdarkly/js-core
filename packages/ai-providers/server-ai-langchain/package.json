{
  "name": "@launchdarkly/server-sdk-ai-langchain",
  "version": "0.2.0",
  "description": "LaunchDarkly AI SDK LangChain Provider for Server-Side JavaScript",
  "homepage": "https://github.com/launchdarkly/js-core/tree/main/packages/ai-providers/server-ai-langchain",
  "repository": {
    "type": "git",
    "url": "https://github.com/launchdarkly/js-core.git"
  },
  "main": "dist/index.js",
  "types": "dist/index.d.ts",
  "type": "commonjs",
  "scripts": {
    "build": "npx tsc",
    "lint": "npx eslint . --ext .ts",
    "prettier": "prettier --write '**/*.@(js|ts|tsx|json|css)' --ignore-path ../../../.prettierignore",
    "lint:fix": "yarn run lint --fix",
    "check": "yarn prettier && yarn lint && yarn build && yarn test",
    "test": "jest"
  },
  "keywords": [
    "launchdarkly",
    "ai",
    "llm",
    "langchain"
  ],
  "author": "LaunchDarkly",
  "license": "Apache-2.0",
  "devDependencies": {
    "@langchain/core": "^0.3.0",
<<<<<<< HEAD
    "@launchdarkly/server-sdk-ai": "^0.12.0",
=======
    "@launchdarkly/server-sdk-ai": "^0.13.0",
>>>>>>> 6ecd9ab4
    "@trivago/prettier-plugin-sort-imports": "^4.1.1",
    "@types/jest": "^29.5.3",
    "@typescript-eslint/eslint-plugin": "^6.20.0",
    "@typescript-eslint/parser": "^6.20.0",
    "eslint": "^8.45.0",
    "eslint-config-airbnb-base": "^15.0.0",
    "eslint-config-airbnb-typescript": "^17.1.0",
    "eslint-config-prettier": "^8.8.0",
    "eslint-plugin-import": "^2.27.5",
    "eslint-plugin-jest": "^27.6.3",
    "eslint-plugin-prettier": "^5.0.0",
    "jest": "^29.6.1",
    "langchain": "^0.3.0",
    "prettier": "^3.0.0",
    "ts-jest": "^29.1.1",
    "typescript": "5.1.6"
  },
  "peerDependencies": {
    "@langchain/core": "^0.2.0 || ^0.3.0",
    "@launchdarkly/server-sdk-ai": "^0.12.0",
    "langchain": "^0.2.0 || ^0.3.0"
  }
}<|MERGE_RESOLUTION|>--- conflicted
+++ resolved
@@ -28,11 +28,7 @@
   "license": "Apache-2.0",
   "devDependencies": {
     "@langchain/core": "^0.3.0",
-<<<<<<< HEAD
-    "@launchdarkly/server-sdk-ai": "^0.12.0",
-=======
     "@launchdarkly/server-sdk-ai": "^0.13.0",
->>>>>>> 6ecd9ab4
     "@trivago/prettier-plugin-sort-imports": "^4.1.1",
     "@types/jest": "^29.5.3",
     "@typescript-eslint/eslint-plugin": "^6.20.0",
