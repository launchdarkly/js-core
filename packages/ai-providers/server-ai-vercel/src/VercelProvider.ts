import { generateText, LanguageModel } from 'ai';

<<<<<<< HEAD
import {
  AIProvider,
=======
import { AIProvider } from '@launchdarkly/server-sdk-ai';
import type {
>>>>>>> 7f3da307
  ChatResponse,
  LDAIConfig,
  LDAIMetrics,
  LDLogger,
  LDMessage,
  LDTokenUsage,
} from '@launchdarkly/server-sdk-ai';

/**
 * Vercel AI implementation of AIProvider.
 * This provider integrates Vercel AI SDK with LaunchDarkly's tracking capabilities.
 */
export class VercelProvider extends AIProvider {
  private _model: LanguageModel;
  private _parameters: Record<string, unknown>;

  constructor(model: LanguageModel, parameters: Record<string, unknown>, logger?: LDLogger) {
    super(logger);
    this._model = model;
    this._parameters = parameters;
  }

  // =============================================================================
  // MAIN FACTORY METHOD
  // =============================================================================

  /**
   * Static factory method to create a Vercel AIProvider from an AI configuration.
   */
  static async create(aiConfig: LDAIConfig, logger?: LDLogger): Promise<VercelProvider> {
    const model = await VercelProvider.createVercelModel(aiConfig);
    const parameters = aiConfig.model?.parameters || {};
    return new VercelProvider(model, parameters, logger);
  }

  // =============================================================================
  // INSTANCE METHODS (AIProvider Implementation)
  // =============================================================================

  /**
   * Invoke the Vercel AI model with an array of messages.
   */
  async invokeModel(messages: LDMessage[]): Promise<ChatResponse> {
    // Call Vercel AI generateText
    // Type assertion: our MinLanguageModel is compatible with the expected LanguageModel interface
    // The generateText function will work with any object that has the required properties
    const result = await generateText({
      model: this._model,
      messages,
      ...this._parameters,
    });

    // Create the assistant message
    const assistantMessage: LDMessage = {
      role: 'assistant',
      content: result.text,
    };

    // Extract metrics including token usage and success status
    const metrics = VercelProvider.createAIMetrics(result);

    return {
      message: assistantMessage,
      metrics,
    };
  }

  /**
   * Get the underlying Vercel AI model instance.
   */
  getModel(): LanguageModel {
    return this._model;
  }

  // =============================================================================
  // STATIC UTILITY METHODS
  // =============================================================================

  /**
   * Map LaunchDarkly provider names to LangChain provider names.
   * This method enables seamless integration between LaunchDarkly's standardized
   * provider naming and LangChain's naming conventions.
   */
  static mapProvider(ldProviderName: string): string {
    const lowercasedName = ldProviderName.toLowerCase();

    const mapping: Record<string, string> = {
      gemini: 'google',
    };

    return mapping[lowercasedName] || lowercasedName;
  }

  /**
   * Create AI metrics information from a Vercel AI response.
   * This method extracts token usage information and success status from Vercel AI responses
   * and returns a LaunchDarkly AIMetrics object.
   * Supports both v4 and v5 field names for backward compatibility.
   */
  static createAIMetrics(vercelResponse: any): LDAIMetrics {
    // Extract token usage if available
    let usage: LDTokenUsage | undefined;
    if (vercelResponse?.usage) {
      const { totalTokens, inputTokens, promptTokens, outputTokens, completionTokens } =
        vercelResponse.usage;
      usage = {
        total: totalTokens ?? 0,
        input: inputTokens ?? promptTokens ?? 0,
        output: outputTokens ?? completionTokens ?? 0,
      };
    }

    // Vercel AI responses that complete successfully are considered successful
    return {
      success: true,
      usage,
    };
  }

  /**
   * Create a Vercel AI model from an AI configuration.
   * This method creates a Vercel AI model based on the provider configuration.
   *
   * @param aiConfig The LaunchDarkly AI configuration
   * @returns A Promise that resolves to a configured Vercel AI model
   */
  static async createVercelModel(aiConfig: LDAIConfig): Promise<LanguageModel> {
    const providerName = VercelProvider.mapProvider(aiConfig.provider?.name || '');
    const modelName = aiConfig.model?.name || '';
    // Parameters are not used in model creation but kept for future use
    // eslint-disable-next-line @typescript-eslint/no-unused-vars
    const parameters = aiConfig.model?.parameters || {};

    // Map provider names to their corresponding Vercel AI SDK imports
    switch (providerName) {
      case 'openai':
        try {
          const { openai } = await import('@ai-sdk/openai');
          return openai(modelName);
        } catch (error) {
          throw new Error(`Failed to load @ai-sdk/openai: ${error}`);
        }
      case 'anthropic':
        try {
          const { anthropic } = await import('@ai-sdk/anthropic');
          return anthropic(modelName);
        } catch (error) {
          throw new Error(`Failed to load @ai-sdk/anthropic: ${error}`);
        }
      case 'google':
        try {
          const { google } = await import('@ai-sdk/google');
          return google(modelName);
        } catch (error) {
          throw new Error(`Failed to load @ai-sdk/google: ${error}`);
        }
      case 'cohere':
        try {
          const { cohere } = await import('@ai-sdk/cohere');
          return cohere(modelName);
        } catch (error) {
          throw new Error(`Failed to load @ai-sdk/cohere: ${error}`);
        }
      case 'mistral':
        try {
          const { mistral } = await import('@ai-sdk/mistral');
          return mistral(modelName);
        } catch (error) {
          throw new Error(`Failed to load @ai-sdk/mistral: ${error}`);
        }
      default:
        throw new Error(`Unsupported Vercel AI provider: ${providerName}`);
    }
  }
}<|MERGE_RESOLUTION|>--- conflicted
+++ resolved
@@ -1,12 +1,7 @@
 import { generateText, LanguageModel } from 'ai';
 
-<<<<<<< HEAD
-import {
-  AIProvider,
-=======
 import { AIProvider } from '@launchdarkly/server-sdk-ai';
 import type {
->>>>>>> 7f3da307
   ChatResponse,
   LDAIConfig,
   LDAIMetrics,
