{
  "name": "@launchdarkly/akamai-edgeworker-sdk",
  "version": "0.0.1",
  "description": "Akamai LaunchDarkly SDK",
  "homepage": "https://github.com/launchdarkly/js-core/tree/main/packages/sdk/akamai",
  "repository": {
    "type": "git",
    "url": "https://github.com/launchdarkly/js-core.git"
  },
  "license": "Apache-2.0",
  "packageManager": "yarn@3.4.1",
  "keywords": [
    "launchdarkly",
    "akamai",
    "edge",
    "worker"
  ],
  "type": "module",
  "exports": {
    "require": "./dist/cjs/src/index.js",
    "import": "./dist/esm/src/index.js"
  },
  "main": "./dist/cjs/src/index.js",
  "types": "./dist/cjs/src/index.d.ts",
  "files": [
    "dist"
  ],
  "scripts": {
    "doc": "../../../scripts/build-doc.sh .",
    "build": "rollup -c rollup.config.js",
    "clean": "rimraf dist",
    "tsw": "yarn tsc --watch",
    "start": "rimraf dist && yarn tsw",
    "lint": "eslint . --ext .ts",
    "prettier": "prettier --write '**/*.@(js|ts|tsx|json|css)' --ignore-path ../../../.prettierignore",
    "test": "NODE_OPTIONS=\"--experimental-vm-modules --no-warnings\" jest --ci --runInBand",
    "coverage": "yarn test --coverage",
    "check": "yarn prettier && yarn lint && yarn build && yarn test && yarn doc"
  },
<<<<<<< HEAD
=======
  "dependencies": {
    "@launchdarkly/js-server-sdk-common-edge": "^1.0.2"
  },
>>>>>>> ef8b7b84
  "devDependencies": {
    "@rollup/plugin-alias": "^5.0.0",
    "@types/jest": "^29.5.1",
    "@typescript-eslint/eslint-plugin": "^5.57.0",
    "@typescript-eslint/parser": "^5.57.0",
    "eslint": "^8.37.0",
    "eslint-config-airbnb-base": "^15.0.0",
    "eslint-config-airbnb-typescript": "^17.0.0",
    "eslint-config-prettier": "^8.8.0",
    "eslint-plugin-import": "^2.27.5",
    "eslint-plugin-prettier": "^4.2.1",
    "jest": "^29.5.0",
    "launchdarkly-js-test-helpers": "^2.2.0",
    "prettier": "^2.8.7",
    "rimraf": "^5.0.0",
    "rollup": "^3.23.0",
    "rollup-plugin-node-polyfills": "^0.2.1",
    "ts-jest": "^29.1.0",
    "typedoc": "0.24.7",
    "typescript": "^5.0.4"
  }
}<|MERGE_RESOLUTION|>--- conflicted
+++ resolved
@@ -37,12 +37,9 @@
     "coverage": "yarn test --coverage",
     "check": "yarn prettier && yarn lint && yarn build && yarn test && yarn doc"
   },
-<<<<<<< HEAD
-=======
   "dependencies": {
     "@launchdarkly/js-server-sdk-common-edge": "^1.0.2"
   },
->>>>>>> ef8b7b84
   "devDependencies": {
     "@rollup/plugin-alias": "^5.0.0",
     "@types/jest": "^29.5.1",
