import * as http from 'http';
import { pipeline, Writable } from 'stream';
import * as zlib from 'zlib';

import { platform } from '@launchdarkly/js-server-sdk-common';

import HeaderWrapper from './HeaderWrapper';

export default class NodeResponse implements platform.Response {
  incomingMessage: http.IncomingMessage;

  chunks: any[] = [];

  memoryStream: Writable = new Writable({
    decodeStrings: true,
    write: (chunk, _enc, next) => {
      this.chunks.push(chunk);
      next();
    },
  });

  promise: Promise<string>;

  headers: platform.Headers;

  status: number;

  listened: boolean = false;
  rejection?: Error;

  constructor(res: http.IncomingMessage) {
    this.headers = new HeaderWrapper(res.headers);
    // Status code is optionally typed, but will always be present for this
    // use case.
    this.status = res.statusCode || 0;
    this.incomingMessage = res;

    this.promise = new Promise((resolve, reject) => {
<<<<<<< HEAD
      // Called on error or completion of the pipeline.
      const pipelineCallback = (err: any) => {
        if (err) {
          return reject(err);
        }
        return resolve(Buffer.concat(this.chunks).toString());
      };
      switch (res.headers['content-encoding']) {
        case 'gzip':
          pipeline(res, zlib.createGunzip(), this.memoryStream, pipelineCallback);
          break;
        default:
          pipeline(res, this.memoryStream, pipelineCallback);
          break;
      }
=======
      res.on('data', (chunk) => {
        this.body.push(chunk);
      });

      res.on('error', (err) => {
        this.rejection = err;
        if (this.listened) {
          reject(err);
        }
      });

      res.on('end', () => {
        resolve(Buffer.concat(this.body).toString());
      });
>>>>>>> 4707dd6d
    });
  }

  private async wrappedWait(): Promise<string> {
    this.listened = true;
    if (this.rejection) {
      throw this.rejection;
    }
    return this.promise;
  }

  text(): Promise<string> {
    return this.wrappedWait();
  }

  async json(): Promise<any> {
    const stringValue = await this.wrappedWait();
    return JSON.parse(stringValue);
  }
}<|MERGE_RESOLUTION|>--- conflicted
+++ resolved
@@ -36,11 +36,13 @@
     this.incomingMessage = res;
 
     this.promise = new Promise((resolve, reject) => {
-<<<<<<< HEAD
       // Called on error or completion of the pipeline.
       const pipelineCallback = (err: any) => {
         if (err) {
-          return reject(err);
+          this.rejection = err;
+          if (this.listened) {
+            reject(err);
+          }
         }
         return resolve(Buffer.concat(this.chunks).toString());
       };
@@ -52,22 +54,6 @@
           pipeline(res, this.memoryStream, pipelineCallback);
           break;
       }
-=======
-      res.on('data', (chunk) => {
-        this.body.push(chunk);
-      });
-
-      res.on('error', (err) => {
-        this.rejection = err;
-        if (this.listened) {
-          reject(err);
-        }
-      });
-
-      res.on('end', () => {
-        resolve(Buffer.concat(this.body).toString());
-      });
->>>>>>> 4707dd6d
     });
   }
 
