# LaunchDarkly React Native SDK

> [!WARNING]  
> UNSUPPORTED This SDK is in pre-release development and is not supported.

[![NPM][sdk-react-native-npm-badge]][sdk-react-native-npm-link]
[![Actions Status][sdk-react-native-ci-badge]][sdk-react-native-ci]
[![Documentation][sdk-react-native-ghp-badge]][sdk-react-native-ghp-link]
[![NPM][sdk-react-native-dm-badge]][sdk-react-native-npm-link]
[![NPM][sdk-react-native-dt-badge]][sdk-react-native-npm-link]

The LaunchDarkly React Native SDK is designed primarily for use in mobile environments. It follows the client-side LaunchDarkly model for multi-user contexts.

This SDK is a replacement of [launchdarkly-react-native-client-sdk](https://github.com/launchdarkly/react-native-client-sdk). Please consider updating your application to use this package instead.

For more information, see the [complete reference guide for this SDK](https://docs.launchdarkly.com/sdk/client-side/react-native).

## Install

```shell
yarn add @launchdarkly/react-native-client-sdk
```

Additionally, the LaunchDarkly React-Native SDK uses
[@react-native-async-storage/async-storage](https://github.com/react-native-async-storage/async-storage)
for bootstrapping. This is a native dependency.

If you are using expo, then installing this package from npm like above and re-running pod install should suffice.

If you are not using expo, you will need to explicitly add
@react-native-async-storage/async-storage as a dependency to your project
and re-run pod install for [auto-linking to work](https://github.com/react-native-community/cli/issues/1347).

## Quickstart

1. Wrap your application with `LDProvider` passing it an LDClient and
   an LDContext:

```jsx
// App.tsx
import { LDProvider, ReactNativeLDClient } from '@launchdarkly/react-native-client-sdk';

const featureClient = new ReactNativeLDClient('mobile-key');
const userContext = { kind: 'user', key: 'test-user-1' };

const App = () => (
  <LDProvider client={featureClient} context={userContext}>
    <Welcome />
  </LDProvider>
);

export default App;
```

2. Then in a child component, evaluate flags with `useBoolVariation`:

```jsx
import { useBoolVariation } from '@launchdarkly/react-native-client-sdk';

export default function Welcome() {
  const flagValue = useBoolVariation('flag-key', false);

  return (
    <View style={styles.container}>
      <Text>Welcome to LaunchDarkly</Text>
      <Text>Flag value is {`${flagValue}`}</Text>
    </View>
  );
}
```

See the full [example app](https://github.com/launchdarkly/js-core/tree/main/packages/sdk/react-native/example).

## Developing this SDK

<<<<<<< HEAD
```shell
# ios
yarn ios

# android
yarn android
=======
1. Build all the code in the `js-core` repo:

```shell
# at js-core repo root
yarn && yarn build
```

2. The example app uses [react-native-dotenv](https://github.com/goatandsheep/react-native-dotenv)
   to manage environment variables. Under `packages/sdk/react-native/example`
   create an `.env` file and add your mobile key:

```shell
echo "MOBILE_KEY=mob-abc" >> packages/sdk/react-native/example/.env
```

3. Run the example app. This will link the local react-native sdk code to the
   example app for development:

```shell
# in react-native/example
yarn && yarn ios-go
>>>>>>> 37ff40ea
```

## About LaunchDarkly

- LaunchDarkly is a continuous delivery platform that provides feature flags as a service and allows developers to iterate quickly and safely. We allow you to easily flag your features and manage them from the LaunchDarkly dashboard. With LaunchDarkly, you can:
  - Roll out a new feature to a subset of your users (like a group of users who opt-in to a beta tester group), gathering feedback and bug reports from real-world use cases.
  - Gradually roll out a feature to an increasing percentage of users, and track the effect that the feature has on key metrics (for instance, how likely is a user to complete a purchase if they have feature A versus feature B?).
  - Turn off a feature that you realize is causing performance problems in production, without needing to re-deploy, or even restart the application with a changed configuration file.
  - Grant access to certain features based on user attributes, like payment plan (eg: users on the ‘gold’ plan get access to more features than users in the ‘silver’ plan). Disable parts of your application to facilitate maintenance, without taking everything offline.
- LaunchDarkly provides feature flag SDKs for a wide variety of languages and technologies. Read [our documentation](https://docs.launchdarkly.com/sdk) for a complete list.
- Explore LaunchDarkly
  - [launchdarkly.com](https://www.launchdarkly.com/ 'LaunchDarkly Main Website') for more information
  - [docs.launchdarkly.com](https://docs.launchdarkly.com/ 'LaunchDarkly Documentation') for our documentation and SDK reference guides
  - [apidocs.launchdarkly.com](https://apidocs.launchdarkly.com/ 'LaunchDarkly API Documentation') for our API documentation
  - [blog.launchdarkly.com](https://blog.launchdarkly.com/ 'LaunchDarkly Blog Documentation') for the latest product updates

[sdk-react-native-ci-badge]: https://github.com/launchdarkly/js-core/actions/workflows/react-native.yml/badge.svg
[sdk-react-native-ci]: https://github.com/launchdarkly/js-core/actions/workflows/react-native.yml
[sdk-react-native-npm-badge]: https://img.shields.io/npm/v/@launchdarkly/react-native-client-sdk.svg?style=flat-square
[sdk-react-native-npm-link]: https://www.npmjs.com/package/@launchdarkly/react-native-client-sdk
[sdk-react-native-ghp-badge]: https://img.shields.io/static/v1?label=GitHub+Pages&message=API+reference&color=00add8
[sdk-react-native-ghp-link]: https://launchdarkly.github.io/js-core/packages/sdk/react-native/docs/
[sdk-react-native-dm-badge]: https://img.shields.io/npm/dm/@launchdarkly/react-native-client-sdk.svg?style=flat-square
[sdk-react-native-dt-badge]: https://img.shields.io/npm/dt/@launchdarkly/react-native-client-sdk.svg?style=flat-square<|MERGE_RESOLUTION|>--- conflicted
+++ resolved
@@ -73,14 +73,6 @@
 
 ## Developing this SDK
 
-<<<<<<< HEAD
-```shell
-# ios
-yarn ios
-
-# android
-yarn android
-=======
 1. Build all the code in the `js-core` repo:
 
 ```shell
@@ -102,7 +94,6 @@
 ```shell
 # in react-native/example
 yarn && yarn ios-go
->>>>>>> 37ff40ea
 ```
 
 ## About LaunchDarkly
