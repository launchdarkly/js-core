--- conflicted
+++ resolved
@@ -68,12 +68,7 @@
       credentialType: 'mobileKey',
     };
 
-<<<<<<< HEAD
-    const platform = createPlatform(logger, validatedRnOptions.storage);
-=======
-    const validatedRnOptions = validateOptions(options, logger);
     const platform = createPlatform(logger, options, validatedRnOptions.storage);
->>>>>>> fdc1df50
 
     super(
       sdkKey,
