--- conflicted
+++ resolved
@@ -26,11 +26,7 @@
     return {
       readTimeout: false,
       headers: true,
-<<<<<<< HEAD
-      customVerb: true,
-=======
       customMethod: true,
->>>>>>> 1c5450f0
     };
   }
 
