{
  "name": "react-native-example",
  "version": "0.0.1",
  "main": "node_modules/expo/AppEntry.js",
  "scripts": {
    "start": "expo start",
    "expo-clean": "expo prebuild --clean",
    "android": "yarn link-dev && expo run:android",
    "android-release": "yarn link-dev && expo run:android --variant release",
    "android-go": "yarn link-dev && expo start --android --clear",
    "android-log": "react-native log-android",
<<<<<<< HEAD
    "ios": "expo run:ios",
    "ios-release": "expo run:ios --configuration Release",
    "ios-go": "yarn dev && expo start --ios --clear",
    "ios-log": "react-native log-ios",
    "web": "expo start --web --clear",
    "clean": "expo prebuild --clean && yarn cache clean && rm -rf node_modules && rm -rf .expo",
    "dev": "(cd .. && yarn clean && yarn build)"
=======
    "ios": "yarn link-dev && expo run:ios",
    "ios-release": "yarn link-dev && expo run:ios --configuration Release",
    "ios-go": "yarn link-dev && expo start --ios --clear",
    "ios-log": "react-native log-ios",
    "web": "yarn link-dev && expo start --web --clear",
    "clean": "expo prebuild --clean && yarn cache clean && rm -rf node_modules && rm -rf .expo",
    "link-dev": "(cd .. && yarn build)",
    "postinstall": "yarn link-dev"
>>>>>>> 37ff40ea
  },
  "dependencies": {
    "expo": "~49.0.16",
    "expo-splash-screen": "~0.20.5",
    "expo-status-bar": "~1.7.1",
    "react": "18.2.0",
    "react-native": "^0.73.1"
  },
  "devDependencies": {
    "@babel/core": "^7.20.0",
    "@types/react": "~18.2.14",
    "@types/react-native-dotenv": "^0.2.1",
    "react-native-dotenv": "^3.4.9",
    "typescript": "^5.2.2"
  }
}<|MERGE_RESOLUTION|>--- conflicted
+++ resolved
@@ -9,15 +9,6 @@
     "android-release": "yarn link-dev && expo run:android --variant release",
     "android-go": "yarn link-dev && expo start --android --clear",
     "android-log": "react-native log-android",
-<<<<<<< HEAD
-    "ios": "expo run:ios",
-    "ios-release": "expo run:ios --configuration Release",
-    "ios-go": "yarn dev && expo start --ios --clear",
-    "ios-log": "react-native log-ios",
-    "web": "expo start --web --clear",
-    "clean": "expo prebuild --clean && yarn cache clean && rm -rf node_modules && rm -rf .expo",
-    "dev": "(cd .. && yarn clean && yarn build)"
-=======
     "ios": "yarn link-dev && expo run:ios",
     "ios-release": "yarn link-dev && expo run:ios --configuration Release",
     "ios-go": "yarn link-dev && expo start --ios --clear",
@@ -26,14 +17,13 @@
     "clean": "expo prebuild --clean && yarn cache clean && rm -rf node_modules && rm -rf .expo",
     "link-dev": "(cd .. && yarn build)",
     "postinstall": "yarn link-dev"
->>>>>>> 37ff40ea
   },
   "dependencies": {
     "expo": "~49.0.16",
     "expo-splash-screen": "~0.20.5",
     "expo-status-bar": "~1.7.1",
     "react": "18.2.0",
-    "react-native": "^0.73.1"
+    "react-native": "0.72.6"
   },
   "devDependencies": {
     "@babel/core": "^7.20.0",
