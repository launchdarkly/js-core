--- conflicted
+++ resolved
@@ -42,11 +42,8 @@
             'anonymous-redaction',
             'strongly-typed',
             'client-prereq-events',
-<<<<<<< HEAD
             'client-per-context-summaries',
-=======
             'track-hooks',
->>>>>>> 20170c6b
           ];
 
           break;
