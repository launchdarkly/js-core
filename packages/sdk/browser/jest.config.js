--- conflicted
+++ resolved
@@ -4,17 +4,7 @@
   preset: 'ts-jest/presets/default-esm',
   testEnvironment: 'jest-environment-jsdom',
   transform: {
-<<<<<<< HEAD
     '^.+\\.tsx?$': ['ts-jest', { useESM: true }]
   },
   testPathIgnorePatterns: ['./dist']
-}
-=======
-    '^.+\\.tsx?$': 'ts-jest',
-    // process `*.tsx` files with `ts-jest`
-  },
-  moduleNameMapper: {
-    '\\.(gif|ttf|eot|svg|png)$': '<rootDir>/test/__ mocks __/fileMock.js',
-  },
-};
->>>>>>> 916b7240
+}