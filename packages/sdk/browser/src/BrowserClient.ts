--- conflicted
+++ resolved
@@ -172,13 +172,4 @@
       browserDataManager.stopDataSource();
     }
   }
-
-<<<<<<< HEAD
-  // TODO: Setup event listeners.
-=======
-  override async identify(context: LDContext, identifyOptions?: LDIdentifyOptions): Promise<void> {
-    await super.identify(context, identifyOptions);
-    this.goalManager?.startTracking();
-  }
->>>>>>> 7dfb14de
 }