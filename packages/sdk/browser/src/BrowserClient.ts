import {
  AutoEnvAttributes,
  base64UrlEncode,
  BasicLogger,
  LDClient as CommonClient,
  Configuration,
  Encoding,
  FlagManager,
  internal,
  LDClientImpl,
  LDContext,
  LDEmitter,
  LDEmitterEventName,
  LDHeaders,
  Platform,
} from '@launchdarkly/js-client-sdk-common';

import { getHref } from './BrowserApi';
import BrowserDataManager from './BrowserDataManager';
import { BrowserIdentifyOptions as LDIdentifyOptions } from './BrowserIdentifyOptions';
import { registerStateDetection } from './BrowserStateDetector';
import GoalManager from './goals/GoalManager';
import { Goal, isClick } from './goals/Goals';
<<<<<<< HEAD
import validateOptions, { applyBrowserDefaults, BrowserOptions, filterToBaseOptions } from './options';
=======
import validateBrowserOptions, { BrowserOptions, filterToBaseOptionsWithDefaults } from './options';
>>>>>>> c486a3df
import BrowserPlatform from './platform/BrowserPlatform';

/**
 *
 * The LaunchDarkly SDK client object.
 *
 * Applications should configure the client at page load time and reuse the same instance.
 *
 * For more information, see the [SDK Reference Guide](https://docs.launchdarkly.com/sdk/client-side/javascript).
 */
export type LDClient = Omit<
  CommonClient,
  'setConnectionMode' | 'getConnectionMode' | 'getOffline' | 'identify'
> & {
  /**
   * @ignore
   * Implementation Note: We are not supporting dynamically setting the connection mode on the LDClient.
   * Implementation Note: The SDK does not support offline mode. Instead bootstrap data can be used.
   * Implementation Note: The browser SDK has different identify options, so omits the base implementation
   * from the interface.
   */

  /**
   * Specifies whether or not to open a streaming connection to LaunchDarkly for live flag updates.
   *
   * If this is true, the client will always attempt to maintain a streaming connection; if false,
   * it never will. If you leave the value undefined (the default), the client will open a streaming
   * connection if you subscribe to `"change"` or `"change:flag-key"` events (see {@link LDClient.on}).
   *
   * This can also be set as the `streaming` property of {@link LDOptions}.
   */
  setStreaming(streaming?: boolean): void;

  /**
   * Identifies a context to LaunchDarkly.
   *
   * Unlike the server-side SDKs, the client-side JavaScript SDKs maintain a current context state,
   * which is set when you call `identify()`.
   *
   * Changing the current context also causes all feature flag values to be reloaded. Until that has
   * finished, calls to {@link variation} will still return flag values for the previous context. You can
   * await the Promise to determine when the new flag values are available.
   *
   * @param context
   *    The LDContext object.
   * @param identifyOptions
   *    Optional configuration. Please see {@link LDIdentifyOptions}.
   * @returns
   *    A Promise which resolves when the flag values for the specified
   * context are available. It rejects when:
   *
   * 1. The context is unspecified or has no key.
   *
   * 2. The identify timeout is exceeded. In client SDKs this defaults to 5s.
   * You can customize this timeout with {@link LDIdentifyOptions | identifyOptions}.
   *
   * 3. A network error is encountered during initialization.
   *
   * @ignore Implementation Note: Browser implementation has different options.
   */
  identify(context: LDContext, identifyOptions?: LDIdentifyOptions): Promise<void>;
};

export class BrowserClient extends LDClientImpl implements LDClient {
  private readonly _goalManager?: GoalManager;

  constructor(
    clientSideId: string,
    autoEnvAttributes: AutoEnvAttributes,
    options: BrowserOptions = {},
    overridePlatform?: Platform,
  ) {
    const { logger: customLogger, debug } = options;
    // Overrides the default logger from the common implementation.
    const logger =
      customLogger ??
      new BasicLogger({
        destination: {
          // eslint-disable-next-line no-console
          debug: console.debug,
          // eslint-disable-next-line no-console
          info: console.info,
          // eslint-disable-next-line no-console
          warn: console.warn,
          // eslint-disable-next-line no-console
          error: console.error,
        },
        level: debug ? 'debug' : 'info',
      });

    // TODO: Use the already-configured baseUri from the SDK config. SDK-560
    const baseUrl = options.baseUri ?? 'https://clientsdk.launchdarkly.com';

    const platform = overridePlatform ?? new BrowserPlatform(logger);
<<<<<<< HEAD
    const withDefaults = applyBrowserDefaults(options);
    const validatedBrowserOptions = validateOptions(withDefaults, logger);
=======
    // Only the browser-specific options are in validatedBrowserOptions.
    const validatedBrowserOptions = validateBrowserOptions(options, logger);
    // The base options are in baseOptionsWithDefaults.
    const baseOptionsWithDefaults = filterToBaseOptionsWithDefaults({ ...options, logger });
>>>>>>> c486a3df
    const { eventUrlTransformer } = validatedBrowserOptions;
    super(
      clientSideId,
      autoEnvAttributes,
      platform,
<<<<<<< HEAD
      filterToBaseOptions({ ...withDefaults, logger }),
=======
      baseOptionsWithDefaults,
>>>>>>> c486a3df
      (
        flagManager: FlagManager,
        configuration: Configuration,
        baseHeaders: LDHeaders,
        emitter: LDEmitter,
        diagnosticsManager?: internal.DiagnosticsManager,
      ) =>
        new BrowserDataManager(
          platform,
          flagManager,
          clientSideId,
          configuration,
          validatedBrowserOptions,
          () => ({
            pathGet(encoding: Encoding, _plainContextString: string): string {
              return `/sdk/evalx/${clientSideId}/contexts/${base64UrlEncode(_plainContextString, encoding)}`;
            },
            pathReport(_encoding: Encoding, _plainContextString: string): string {
              return `/sdk/evalx/${clientSideId}/context`;
            },
            pathPing(_encoding: Encoding, _plainContextString: string): string {
              // Note: if you are seeing this error, it is a coding error. This DataSourcePaths implementation is for polling endpoints. /ping is not currently
              // used in a polling situation. It is probably the case that this was called by streaming logic erroneously.
              throw new Error('Ping for polling unsupported.');
            },
          }),
          () => ({
            pathGet(encoding: Encoding, _plainContextString: string): string {
              return `/eval/${clientSideId}/${base64UrlEncode(_plainContextString, encoding)}`;
            },
            pathReport(_encoding: Encoding, _plainContextString: string): string {
              return `/eval/${clientSideId}`;
            },
            pathPing(_encoding: Encoding, _plainContextString: string): string {
              return `/ping/${clientSideId}`;
            },
          }),
          baseHeaders,
          emitter,
          diagnosticsManager,
        ),
      {
        analyticsEventPath: `/events/bulk/${clientSideId}`,
        diagnosticEventPath: `/events/diagnostic/${clientSideId}`,
        includeAuthorizationHeader: false,
        highTimeoutThreshold: 5,
        userAgentHeaderName: 'x-launchdarkly-user-agent',
        trackEventModifier: (event: internal.InputCustomEvent) =>
          new internal.InputCustomEvent(
            event.context,
            event.key,
            event.data,
            event.metricValue,
            event.samplingRatio,
            eventUrlTransformer(getHref()),
          ),
      },
    );

    this.setEventSendingEnabled(true, false);

    if (validatedBrowserOptions.fetchGoals) {
      this._goalManager = new GoalManager(
        clientSideId,
        platform.requests,
        baseUrl,
        (err) => {
          // TODO: May need to emit. SDK-561
          logger.error(err.message);
        },
        (url: string, goal: Goal) => {
          const context = this.getInternalContext();
          if (!context) {
            return;
          }
          const transformedUrl = eventUrlTransformer(url);
          if (isClick(goal)) {
            this.sendEvent({
              kind: 'click',
              url: transformedUrl,
              samplingRatio: 1,
              key: goal.key,
              creationDate: Date.now(),
              context,
              selector: goal.selector,
            });
          } else {
            this.sendEvent({
              kind: 'pageview',
              url: transformedUrl,
              samplingRatio: 1,
              key: goal.key,
              creationDate: Date.now(),
              context,
            });
          }
        },
      );

      // This is intentionally not awaited. If we want to add a "goalsready" event, or
      // "waitForGoalsReady", then we would make an async immediately invoked function expression
      // which emits the event, and assign its promise to a member. The "waitForGoalsReady" function
      // would return that promise.
      this._goalManager.initialize();

      if (validatedBrowserOptions.automaticBackgroundHandling) {
        registerStateDetection(() => this.flush());
      }
    }
  }

  override async identify(context: LDContext, identifyOptions?: LDIdentifyOptions): Promise<void> {
    await super.identify(context, identifyOptions);
    this._goalManager?.startTracking();
  }

  setStreaming(streaming?: boolean): void {
    // With FDv2 we may want to consider if we support connection mode directly.
    // Maybe with an extension to connection mode for 'automatic'.
    const browserDataManager = this.dataManager as BrowserDataManager;
    browserDataManager.setForcedStreaming(streaming);
  }

  private _updateAutomaticStreamingState() {
    const browserDataManager = this.dataManager as BrowserDataManager;
    // This will need changed if support for listening to individual flag change
    // events it added.
    browserDataManager.setAutomaticStreamingState(!!this.emitter.listenerCount('change'));
  }

  override on(eventName: LDEmitterEventName, listener: Function): void {
    super.on(eventName, listener);
    this._updateAutomaticStreamingState();
  }

  override off(eventName: LDEmitterEventName, listener: Function): void {
    super.off(eventName, listener);
    this._updateAutomaticStreamingState();
  }
}<|MERGE_RESOLUTION|>--- conflicted
+++ resolved
@@ -21,11 +21,7 @@
 import { registerStateDetection } from './BrowserStateDetector';
 import GoalManager from './goals/GoalManager';
 import { Goal, isClick } from './goals/Goals';
-<<<<<<< HEAD
-import validateOptions, { applyBrowserDefaults, BrowserOptions, filterToBaseOptions } from './options';
-=======
 import validateBrowserOptions, { BrowserOptions, filterToBaseOptionsWithDefaults } from './options';
->>>>>>> c486a3df
 import BrowserPlatform from './platform/BrowserPlatform';
 
 /**
@@ -120,25 +116,16 @@
     const baseUrl = options.baseUri ?? 'https://clientsdk.launchdarkly.com';
 
     const platform = overridePlatform ?? new BrowserPlatform(logger);
-<<<<<<< HEAD
-    const withDefaults = applyBrowserDefaults(options);
-    const validatedBrowserOptions = validateOptions(withDefaults, logger);
-=======
     // Only the browser-specific options are in validatedBrowserOptions.
     const validatedBrowserOptions = validateBrowserOptions(options, logger);
     // The base options are in baseOptionsWithDefaults.
     const baseOptionsWithDefaults = filterToBaseOptionsWithDefaults({ ...options, logger });
->>>>>>> c486a3df
     const { eventUrlTransformer } = validatedBrowserOptions;
     super(
       clientSideId,
       autoEnvAttributes,
       platform,
-<<<<<<< HEAD
-      filterToBaseOptions({ ...withDefaults, logger }),
-=======
       baseOptionsWithDefaults,
->>>>>>> c486a3df
       (
         flagManager: FlagManager,
         configuration: Configuration,
