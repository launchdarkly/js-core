--- conflicted
+++ resolved
@@ -18,13 +18,8 @@
 import { BrowserClient, LDClient } from './BrowserClient';
 import { BrowserOptions as LDOptions } from './options';
 
-// TODO: Export and use browser specific options.
 export {
   LDClient,
-<<<<<<< HEAD
-=======
-  AutoEnvAttributes,
->>>>>>> 9d93d2dd
   LDFlagSet,
   LDContext,
   LDContextCommon,
