--- conflicted
+++ resolved
@@ -30,13 +30,10 @@
   LDSingleKindContext,
   LDLogLevel,
   LDLogger,
-<<<<<<< HEAD
   LDOptions,
-=======
   LDEvaluationDetail,
   LDEvaluationDetailTyped,
   LDEvaluationReason,
->>>>>>> 916b7240
 };
 
 export function init(
