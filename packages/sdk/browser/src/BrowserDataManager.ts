--- conflicted
+++ resolved
@@ -91,26 +91,13 @@
       if (await this.flagManager.loadCached(context)) {
         this._debugLog('Identify - Flags loaded from cache. Continuing to initialize via a poll.');
       }
-<<<<<<< HEAD
-
-      await this.finishIdentifyFromPoll(context, identifyResolve, identifyReject);
-    }
-    this.updateStreamingState();
-  }
-
-  private async finishIdentifyFromPoll(
-=======
-      const plainContextString = JSON.stringify(Context.toLDContext(context));
-      const requestor = this._getRequestor(plainContextString);
-      await this._finishIdentifyFromPoll(requestor, context, identifyResolve, identifyReject);
-    }
-
+
+      await this._finishIdentifyFromPoll(context, identifyResolve, identifyReject);
+    }
     this._updateStreamingState();
   }
 
   private async _finishIdentifyFromPoll(
-    requestor: Requestor,
->>>>>>> f6fc40bc
     context: Context,
     identifyResolve: () => void,
     identifyReject: (err: Error) => void,
@@ -129,7 +116,7 @@
         [],
         this.config.withReasons,
         this.config.useReport,
-        this.secureModeHash,
+        this._secureModeHash,
       );
 
       const payload = await requestor.requestPayload();
@@ -221,7 +208,6 @@
 
     this.updateProcessor?.close();
 
-<<<<<<< HEAD
     const plainContextString = JSON.stringify(Context.toLDContext(context));
     const requestor = makeRequestor(
       plainContextString,
@@ -233,23 +219,8 @@
       [],
       this.config.withReasons,
       this.config.useReport,
-      this.secureModeHash,
+      this._secureModeHash,
     );
-=======
-  private _getRequestor(plainContextString: string): Requestor {
-    const paths = this.getPollingPaths();
-    const path = this.config.useReport
-      ? paths.pathReport(this.platform.encoding!, plainContextString)
-      : paths.pathGet(this.platform.encoding!, plainContextString);
-
-    const parameters: { key: string; value: string }[] = [];
-    if (this.config.withReasons) {
-      parameters.push({ key: 'withReasons', value: 'true' });
-    }
-    if (this._secureModeHash) {
-      parameters.push({ key: 'h', value: this._secureModeHash });
-    }
->>>>>>> f6fc40bc
 
     this.createStreamingProcessor(rawContext, context, requestor, identifyResolve, identifyReject);
 
