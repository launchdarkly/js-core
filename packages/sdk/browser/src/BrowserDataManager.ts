--- conflicted
+++ resolved
@@ -15,10 +15,7 @@
   Requestor,
 } from '@launchdarkly/js-client-sdk-common';
 
-<<<<<<< HEAD
 import { readFlagsFromBootstrap } from './bootstrap';
-=======
->>>>>>> 33899830
 import { BrowserIdentifyOptions } from './BrowserIdentifyOptions';
 import { ValidatedOptions } from './options';
 
@@ -86,13 +83,10 @@
       });
     } else {
       this.setConnectionParams();
-<<<<<<< HEAD
-=======
     }
     this.secureModeHash = browserIdentifyOptions?.hash;
     if (await this.flagManager.loadCached(context)) {
       this.debugLog('Identify - Flags loaded from cache. Continuing to initialize via a poll.');
->>>>>>> 33899830
     }
     this.secureModeHash = browserIdentifyOptions?.hash;
 
