--- conflicted
+++ resolved
@@ -1,10 +1,6 @@
 {
   "name": "@launchdarkly/akamai-server-edgekv-sdk",
-<<<<<<< HEAD
-  "version": "1.1.17-beta.1",
-=======
   "version": "1.2.1",
->>>>>>> aafd1a58
   "description": "Akamai LaunchDarkly EdgeWorker SDK for EdgeKV feature store",
   "homepage": "https://github.com/launchdarkly/js-core/tree/main/packages/sdk/akamai-edgekv",
   "repository": {
