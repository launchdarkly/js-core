--- conflicted
+++ resolved
@@ -11,12 +11,7 @@
     return {
       name: '@launchdarkly/vercel-server-sdk',
       version: '__LD_VERSION__',
-<<<<<<< HEAD
-      wrapperName: 'VercelEdgeSDK',
-      wrapperVersion: '__LD_VERSION__',
-=======
       userAgentBase: 'VercelEdgeSDK',
->>>>>>> d81cb460
     };
   }
 }
