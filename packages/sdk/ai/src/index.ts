import Mustache from 'mustache';

import { LDClient, LDContext } from '@launchdarkly/node-server-sdk';

import { LDAIConfig } from './api/config';
<<<<<<< HEAD
import { LDAIConfigTracker } from './LDAIConfigTracker';
=======
import { LDAIConfigTrackerImpl } from './LDAIConfigTrackerImpl';
>>>>>>> fcad822b

/**
 * Interface for performing AI operations using LaunchDarkly.
 */
export interface AIClient {
  /**
   * Parses and interpolates a template string with the provided variables.
   *
   * @param template - The template string to be parsed and interpolated.
   * @param variables - An object containing the variables to be used for interpolation.
   * @returns The interpolated string.
   */
  interpolateTemplate(template: string, variables: Record<string, unknown>): string;

  /**
   * Retrieves and processes a prompt template based on the provided key, LaunchDarkly context, and variables.
   *
   * @param key - A unique identifier for the prompt template. This key is used to fetch the correct prompt from storage or configuration.
   * @param context - The LaunchDarkly context object that contains relevant information about the current environment, user, or session. This context may influence how the prompt is processed or personalized.
   * @param variables - A map of key-value pairs representing dynamic variables to be injected into the prompt template. The keys correspond to placeholders within the template, and the values are the corresponding replacements.
   * @param defaultValue - A fallback value to be used if the prompt template associated with the key is not found or if any errors occur during processing.
   *
   * @returns The processed prompt after all variables have been substituted in the stored prompt template. If the prompt cannot be retrieved or processed, the `defaultValue` is returned.
   *
   * @example
   * ```
   * const key = "welcome_prompt";
   * const context = {...};
   * const variables = {username: 'john};
   * const defaultValue = {};
   *
   * const result = modelConfig(key, context, defaultValue, variables);
   * // Output:
   * {
   *   modelId: "gpt-4o",
   *   temperature: 0.2,
   *   maxTokens: 4096,
   *   userDefinedKey: "myValue",
   *   prompt: [
   *     {
   *       role: "system",
   *       content: "You are an amazing GPT."
   *     },
   *     {
   *       role: "user",
   *       content: "Explain how you're an amazing GPT."
   *     }
   *   ]
   * }
   * ```
   */
  modelConfig<T>(
    key: string,
    context: LDContext,
    defaultValue: T,
    variables?: Record<string, unknown>,
  ): Promise<LDAIConfig | T>;
}

export class AIClientImpl implements AIClient {
  private _ldClient: LDClient;

  constructor(ldClient: LDClient) {
    this._ldClient = ldClient;
  }

  interpolateTemplate(template: string, variables: Record<string, unknown>): string {
    return Mustache.render(template, variables, undefined, { escape: (item: any) => item });
  }

  async modelConfig<T>(
    key: string,
    context: LDContext,
    defaultValue: T,
    variables?: Record<string, unknown>,
<<<<<<< HEAD
  ): Promise<LDAIConfig> {
    const detail = await this.ldClient.variation(key, context, defaultValue);
=======
  ): Promise<LDAIConfig | T> {
    const detail = await this._ldClient.variation(key, context, defaultValue);
>>>>>>> fcad822b

    const allVariables = { ldctx: context, ...variables };

    detail.value.prompt = detail.value.prompt.map((entry: any) => ({
      ...entry,
      content: this.interpolateTemplate(entry.content, allVariables),
    }));

    return {
      config: detail.value,
      // eslint-disable-next-line no-underscore-dangle
      tracker: new LDAIConfigTrackerImpl(
        this._ldClient,
        key,
<<<<<<< HEAD
        // eslint-disable-next-line @typescript-eslint/dot-notation
        detail.value['_ldMeta'].variationId,
=======
        // eslint-disable-next-line no-underscore-dangle
        detail.value._ldMeta.variationId,
>>>>>>> fcad822b
        context,
      ),
      noConfiguration: Object.keys(detail).length === 0,
    };
  }
}

/**
 * Initialize a new AI client. This client will be used to perform any AI operations.
 * @param ldClient The base LaunchDarkly client.
 * @returns A new AI client.
 */
export function init(ldClient: LDClient): AIClient {
  return new AIClientImpl(ldClient);
}

<<<<<<< HEAD
export * from './api/config/LDAIConfigTracker';
export * from './api/metrics';
=======
export * from './api';
>>>>>>> fcad822b
<|MERGE_RESOLUTION|>--- conflicted
+++ resolved
@@ -3,11 +3,7 @@
 import { LDClient, LDContext } from '@launchdarkly/node-server-sdk';
 
 import { LDAIConfig } from './api/config';
-<<<<<<< HEAD
-import { LDAIConfigTracker } from './LDAIConfigTracker';
-=======
 import { LDAIConfigTrackerImpl } from './LDAIConfigTrackerImpl';
->>>>>>> fcad822b
 
 /**
  * Interface for performing AI operations using LaunchDarkly.
@@ -83,13 +79,8 @@
     context: LDContext,
     defaultValue: T,
     variables?: Record<string, unknown>,
-<<<<<<< HEAD
-  ): Promise<LDAIConfig> {
-    const detail = await this.ldClient.variation(key, context, defaultValue);
-=======
   ): Promise<LDAIConfig | T> {
     const detail = await this._ldClient.variation(key, context, defaultValue);
->>>>>>> fcad822b
 
     const allVariables = { ldctx: context, ...variables };
 
@@ -104,13 +95,8 @@
       tracker: new LDAIConfigTrackerImpl(
         this._ldClient,
         key,
-<<<<<<< HEAD
-        // eslint-disable-next-line @typescript-eslint/dot-notation
-        detail.value['_ldMeta'].variationId,
-=======
         // eslint-disable-next-line no-underscore-dangle
         detail.value._ldMeta.variationId,
->>>>>>> fcad822b
         context,
       ),
       noConfiguration: Object.keys(detail).length === 0,
@@ -127,9 +113,4 @@
   return new AIClientImpl(ldClient);
 }
 
-<<<<<<< HEAD
-export * from './api/config/LDAIConfigTracker';
-export * from './api/metrics';
-=======
-export * from './api';
->>>>>>> fcad822b
+export * from './api';