--- conflicted
+++ resolved
@@ -1,26 +1,5 @@
-<<<<<<< HEAD
-export class TokenUsage {
-  totalTokens: number;
-  promptTokens: number;
-  completionTokens: number;
-
-  constructor(data: any) {
-    this.totalTokens = data.total_tokens || 0;
-    this.promptTokens = data.prompt_tokens || 0;
-    this.completionTokens = data.completion_tokens || 0;
-  }
-
-  toMetrics() {
-    return {
-      total: this.totalTokens,
-      input: this.promptTokens,
-      output: this.completionTokens,
-    };
-  }
-=======
 export interface TokenUsage {
   total: number;
   input: number;
   output: number;
->>>>>>> fcad822b
 }