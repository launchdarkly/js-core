import { LDContext } from '@launchdarkly/js-server-sdk-common';

import { LDFeedbackKind } from '../src/api/metrics';
import { LDAIConfigTrackerImpl } from '../src/LDAIConfigTrackerImpl';
import { LDClientMin } from '../src/LDClientMin';

const mockTrack = jest.fn();
const mockVariation = jest.fn();
const mockLdClient: LDClientMin = {
  track: mockTrack,
  variation: mockVariation,
};

const testContext: LDContext = { kind: 'user', key: 'test-user' };
const configKey = 'test-config';
const variationKey = 'v1';
const version = 1;
const modelName = 'test-model';
const providerName = 'test-provider';

beforeEach(() => {
  jest.clearAllMocks();
});

it('tracks duration', () => {
  const tracker = new LDAIConfigTrackerImpl(
    mockLdClient,
    configKey,
    variationKey,
    version,
    modelName,
    providerName,
    testContext,
  );
  tracker.trackDuration(1000);

  expect(mockTrack).toHaveBeenCalledWith(
    '$ld:ai:duration:total',
    testContext,
    { configKey, variationKey, version, modelName, providerName },
    1000,
  );
});

it('tracks duration of async function', async () => {
  const tracker = new LDAIConfigTrackerImpl(
    mockLdClient,
    configKey,
    variationKey,
    version,
    modelName,
    providerName,
    testContext,
  );
  jest.spyOn(global.Date, 'now').mockReturnValueOnce(1000).mockReturnValueOnce(2000);

  const result = await tracker.trackDurationOf(async () => 'test-result');

  expect(result).toBe('test-result');
  expect(mockTrack).toHaveBeenCalledWith(
    '$ld:ai:duration:total',
    testContext,
    { configKey, variationKey, version, modelName, providerName },
    1000,
  );
});

it('tracks time to first token', () => {
  const tracker = new LDAIConfigTrackerImpl(
    mockLdClient,
    configKey,
    variationKey,
    version,
    modelName,
    providerName,
    testContext,
  );
  tracker.trackTimeToFirstToken(1000);

  expect(mockTrack).toHaveBeenCalledWith(
    '$ld:ai:tokens:ttf',
    testContext,
    { configKey, variationKey, version, modelName, providerName },
    1000,
  );
});

it('tracks positive feedback', () => {
  const tracker = new LDAIConfigTrackerImpl(
    mockLdClient,
    configKey,
    variationKey,
    version,
    modelName,
    providerName,
    testContext,
  );
  tracker.trackFeedback({ kind: LDFeedbackKind.Positive });

  expect(mockTrack).toHaveBeenCalledWith(
    '$ld:ai:feedback:user:positive',
    testContext,
    { configKey, variationKey, version, modelName, providerName },
    1,
  );
});

it('tracks negative feedback', () => {
  const tracker = new LDAIConfigTrackerImpl(
    mockLdClient,
    configKey,
    variationKey,
    version,
    modelName,
    providerName,
    testContext,
  );
  tracker.trackFeedback({ kind: LDFeedbackKind.Negative });

  expect(mockTrack).toHaveBeenCalledWith(
    '$ld:ai:feedback:user:negative',
    testContext,
    { configKey, variationKey, version, modelName, providerName },
    1,
  );
});

it('tracks success', () => {
  const tracker = new LDAIConfigTrackerImpl(
    mockLdClient,
    configKey,
    variationKey,
    version,
    modelName,
    providerName,
    testContext,
  );
  tracker.trackSuccess();

  expect(mockTrack).toHaveBeenCalledWith(
<<<<<<< HEAD
    '$ld:ai:generation',
    testContext,
    { configKey, variationKey, version, modelName, providerName },
    1,
  );

  expect(mockTrack).toHaveBeenCalledWith(
=======
>>>>>>> 40f85938
    '$ld:ai:generation:success',
    testContext,
    { configKey, variationKey, version, modelName, providerName },
    1,
  );
});

it('tracks OpenAI usage', async () => {
  const tracker = new LDAIConfigTrackerImpl(
    mockLdClient,
    configKey,
    variationKey,
    version,
    modelName,
    providerName,
    testContext,
  );
  jest.spyOn(global.Date, 'now').mockReturnValueOnce(1000).mockReturnValueOnce(2000);

  const TOTAL_TOKENS = 100;
  const PROMPT_TOKENS = 49;
  const COMPLETION_TOKENS = 51;

  await tracker.trackOpenAIMetrics(async () => ({
    usage: {
      total_tokens: TOTAL_TOKENS,
      prompt_tokens: PROMPT_TOKENS,
      completion_tokens: COMPLETION_TOKENS,
    },
  }));

  expect(mockTrack).toHaveBeenCalledWith(
    '$ld:ai:duration:total',
    testContext,
    { configKey, variationKey, version, modelName, providerName },
    1000,
  );

  expect(mockTrack).toHaveBeenCalledWith(
<<<<<<< HEAD
    '$ld:ai:generation',
    testContext,
    { configKey, variationKey, version, modelName, providerName },
    1,
  );

  expect(mockTrack).toHaveBeenCalledWith(
=======
>>>>>>> 40f85938
    '$ld:ai:generation:success',
    testContext,
    { configKey, variationKey, version, modelName, providerName },
    1,
  );

  expect(mockTrack).not.toHaveBeenCalledWith(
    '$ld:ai:generation:error',
    expect.anything(),
    expect.anything(),
    expect.anything(),
  );

  expect(mockTrack).toHaveBeenCalledWith(
    '$ld:ai:tokens:total',
    testContext,
    { configKey, variationKey, version, modelName, providerName },
    TOTAL_TOKENS,
  );

  expect(mockTrack).toHaveBeenCalledWith(
    '$ld:ai:tokens:input',
    testContext,
    { configKey, variationKey, version, modelName, providerName },
    PROMPT_TOKENS,
  );

  expect(mockTrack).toHaveBeenCalledWith(
    '$ld:ai:tokens:output',
    testContext,
    { configKey, variationKey, version, modelName, providerName },
    COMPLETION_TOKENS,
  );
});

it('tracks error when OpenAI metrics function throws', async () => {
  const tracker = new LDAIConfigTrackerImpl(
    mockLdClient,
    configKey,
    variationKey,
    version,
    modelName,
    providerName,
    testContext,
  );
  jest.spyOn(global.Date, 'now').mockReturnValueOnce(1000).mockReturnValueOnce(2000);

  const error = new Error('OpenAI API error');
  await expect(
    tracker.trackOpenAIMetrics(async () => {
      throw error;
    }),
  ).rejects.toThrow(error);

  expect(mockTrack).toHaveBeenCalledWith(
    '$ld:ai:duration:total',
    testContext,
    { configKey, variationKey, version, modelName, providerName },
    1000,
  );

  expect(mockTrack).toHaveBeenCalledWith(
<<<<<<< HEAD
    '$ld:ai:generation',
    testContext,
    { configKey, variationKey, version, modelName, providerName },
    1,
  );

  expect(mockTrack).toHaveBeenCalledWith(
=======
>>>>>>> 40f85938
    '$ld:ai:generation:error',
    testContext,
    { configKey, variationKey, version, modelName, providerName },
    1,
  );

  expect(mockTrack).not.toHaveBeenCalledWith(
    expect.stringMatching(/^\$ld:ai:tokens:/),
    expect.anything(),
    expect.anything(),
    expect.anything(),
  );
});

it('tracks Bedrock conversation with successful response', () => {
  const tracker = new LDAIConfigTrackerImpl(
    mockLdClient,
    configKey,
    variationKey,
    version,
    modelName,
    providerName,
    testContext,
  );

  const TOTAL_TOKENS = 100;
  const PROMPT_TOKENS = 49;
  const COMPLETION_TOKENS = 51;

  const response = {
    $metadata: { httpStatusCode: 200 },
    metrics: { latencyMs: 500 },
    usage: {
      inputTokens: PROMPT_TOKENS,
      outputTokens: COMPLETION_TOKENS,
      totalTokens: TOTAL_TOKENS,
    },
  };

  tracker.trackBedrockConverseMetrics(response);

  expect(mockTrack).toHaveBeenCalledWith(
<<<<<<< HEAD
    '$ld:ai:generation',
    testContext,
    { configKey, variationKey, version, modelName, providerName },
    1,
  );

  expect(mockTrack).toHaveBeenCalledWith(
=======
>>>>>>> 40f85938
    '$ld:ai:generation:success',
    testContext,
    { configKey, variationKey, version, modelName, providerName },
    1,
  );

  expect(mockTrack).not.toHaveBeenCalledWith(
    '$ld:ai:generation:error',
    expect.anything(),
    expect.anything(),
    expect.anything(),
  );

  expect(mockTrack).toHaveBeenCalledWith(
    '$ld:ai:duration:total',
    testContext,
    { configKey, variationKey, version, modelName, providerName },
    500,
  );

  expect(mockTrack).toHaveBeenCalledWith(
    '$ld:ai:tokens:total',
    testContext,
    { configKey, variationKey, version, modelName, providerName },
    TOTAL_TOKENS,
  );

  expect(mockTrack).toHaveBeenCalledWith(
    '$ld:ai:tokens:input',
    testContext,
    { configKey, variationKey, version, modelName, providerName },
    PROMPT_TOKENS,
  );

  expect(mockTrack).toHaveBeenCalledWith(
    '$ld:ai:tokens:output',
    testContext,
    { configKey, variationKey, version, modelName, providerName },
    COMPLETION_TOKENS,
  );
});

it('tracks Bedrock conversation with error response', () => {
  const tracker = new LDAIConfigTrackerImpl(
    mockLdClient,
    configKey,
    variationKey,
    version,
    modelName,
    providerName,
    testContext,
  );

  const response = {
    $metadata: { httpStatusCode: 400 },
  };

  tracker.trackBedrockConverseMetrics(response);

<<<<<<< HEAD
  expect(mockTrack).toHaveBeenCalledTimes(2);
  expect(mockTrack).toHaveBeenCalledWith(
    '$ld:ai:generation',
    testContext,
    { configKey, variationKey, version, modelName, providerName },
    1,
  );
=======
  expect(mockTrack).toHaveBeenCalledTimes(1);
>>>>>>> 40f85938

  expect(mockTrack).toHaveBeenCalledWith(
    '$ld:ai:generation:error',
    testContext,
    { configKey, variationKey, version, modelName, providerName },
    1,
  );

  expect(mockTrack).not.toHaveBeenCalledWith(
    expect.stringMatching(/^\$ld:ai:tokens:/),
    expect.anything(),
    expect.anything(),
    expect.anything(),
  );
});

describe('Vercel AI SDK generateText', () => {
  it('tracks Vercel AI SDK usage', async () => {
    const tracker = new LDAIConfigTrackerImpl(
      mockLdClient,
      configKey,
      variationKey,
      version,
      modelName,
      providerName,
      testContext,
    );
    jest.spyOn(global.Date, 'now').mockReturnValueOnce(1000).mockReturnValueOnce(2000);

    const TOTAL_TOKENS = 100;
    const PROMPT_TOKENS = 49;
    const COMPLETION_TOKENS = 51;

    await tracker.trackVercelAISDKGenerateTextMetrics(async () => ({
      usage: {
        totalTokens: TOTAL_TOKENS,
        promptTokens: PROMPT_TOKENS,
        completionTokens: COMPLETION_TOKENS,
      },
    }));

    expect(mockTrack).toHaveBeenCalledWith(
      '$ld:ai:duration:total',
      testContext,
      { configKey, variationKey, version, modelName, providerName },
      1000,
    );

    expect(mockTrack).toHaveBeenCalledWith(
<<<<<<< HEAD
      '$ld:ai:generation',
      testContext,
      { configKey, variationKey, version, modelName, providerName },
      1,
    );

    expect(mockTrack).toHaveBeenCalledWith(
=======
>>>>>>> 40f85938
      '$ld:ai:generation:success',
      testContext,
      { configKey, variationKey, version, modelName, providerName },
      1,
    );

    expect(mockTrack).not.toHaveBeenCalledWith(
      '$ld:ai:generation:error',
      expect.anything(),
      expect.anything(),
      expect.anything(),
    );

    expect(mockTrack).toHaveBeenCalledWith(
      '$ld:ai:tokens:total',
      testContext,
      { configKey, variationKey, version, modelName, providerName },
      TOTAL_TOKENS,
    );

    expect(mockTrack).toHaveBeenCalledWith(
      '$ld:ai:tokens:input',
      testContext,
      { configKey, variationKey, version, modelName, providerName },
      PROMPT_TOKENS,
    );

    expect(mockTrack).toHaveBeenCalledWith(
      '$ld:ai:tokens:output',
      testContext,
      { configKey, variationKey, version, modelName, providerName },
      COMPLETION_TOKENS,
    );
  });

  it('tracks error when Vercel AI SDK metrics function throws', async () => {
    const tracker = new LDAIConfigTrackerImpl(
      mockLdClient,
      configKey,
      variationKey,
      version,
      modelName,
      providerName,
      testContext,
    );
    jest.spyOn(global.Date, 'now').mockReturnValueOnce(1000).mockReturnValueOnce(2000);

    const error = new Error('Vercel AI SDK API error');
    await expect(
      tracker.trackVercelAISDKGenerateTextMetrics(async () => {
        throw error;
      }),
    ).rejects.toThrow(error);

    expect(mockTrack).toHaveBeenCalledWith(
      '$ld:ai:duration:total',
      testContext,
      { configKey, variationKey, version, modelName, providerName },
      1000,
    );

    expect(mockTrack).toHaveBeenCalledWith(
<<<<<<< HEAD
      '$ld:ai:generation',
      testContext,
      { configKey, variationKey, version, modelName, providerName },
      1,
    );

    expect(mockTrack).toHaveBeenCalledWith(
=======
>>>>>>> 40f85938
      '$ld:ai:generation:error',
      testContext,
      { configKey, variationKey, version, modelName, providerName },
      1,
    );

    expect(mockTrack).not.toHaveBeenCalledWith(
      expect.stringMatching(/^\$ld:ai:tokens:/),
      expect.anything(),
      expect.anything(),
      expect.anything(),
    );
  });
});

describe('Vercel AI SDK streamText', () => {
  it('tracks Vercel AI SDK usage', async () => {
    const tracker = new LDAIConfigTrackerImpl(
      mockLdClient,
      configKey,
      variationKey,
      version,
      modelName,
      providerName,
      testContext,
    );
    jest.spyOn(global.Date, 'now').mockReturnValueOnce(1000).mockReturnValueOnce(2000);

    const TOTAL_TOKENS = 100;
    const PROMPT_TOKENS = 49;
    const COMPLETION_TOKENS = 51;

    let resolveDone: ((value: boolean) => void) | undefined;
    const donePromise = new Promise<boolean>((resolve) => {
      resolveDone = resolve;
    });

    const finishReason = Promise.resolve('stop');
    jest
      .spyOn(finishReason, 'then')
      .mockImplementationOnce((fn) => finishReason.then(fn).finally(() => resolveDone?.(true)));

    tracker.trackVercelAISDKStreamTextMetrics(() => ({
      finishReason,
      usage: Promise.resolve({
        totalTokens: TOTAL_TOKENS,
        promptTokens: PROMPT_TOKENS,
        completionTokens: COMPLETION_TOKENS,
      }),
    }));

    await donePromise;

    expect(mockTrack).toHaveBeenCalledWith(
      '$ld:ai:duration:total',
      testContext,
      { configKey, variationKey, version, modelName, providerName },
      1000,
    );

    expect(mockTrack).toHaveBeenCalledWith(
<<<<<<< HEAD
      '$ld:ai:generation',
      testContext,
      { configKey, variationKey, version, modelName, providerName },
      1,
    );

    expect(mockTrack).toHaveBeenCalledWith(
=======
>>>>>>> 40f85938
      '$ld:ai:generation:success',
      testContext,
      { configKey, variationKey, version, modelName, providerName },
      1,
    );

    expect(mockTrack).not.toHaveBeenCalledWith(
      '$ld:ai:generation:error',
      expect.anything(),
      expect.anything(),
      expect.anything(),
    );

    expect(mockTrack).toHaveBeenCalledWith(
      '$ld:ai:tokens:total',
      testContext,
      { configKey, variationKey, version, modelName, providerName },
      TOTAL_TOKENS,
    );

    expect(mockTrack).toHaveBeenCalledWith(
      '$ld:ai:tokens:input',
      testContext,
      { configKey, variationKey, version, modelName, providerName },
      PROMPT_TOKENS,
    );

    expect(mockTrack).toHaveBeenCalledWith(
      '$ld:ai:tokens:output',
      testContext,
      { configKey, variationKey, version, modelName, providerName },
      COMPLETION_TOKENS,
    );
  });

  it('tracks error when Vercel AI SDK metrics function throws', async () => {
    const tracker = new LDAIConfigTrackerImpl(
      mockLdClient,
      configKey,
      variationKey,
      version,
      modelName,
      providerName,
      testContext,
    );
    jest.spyOn(global.Date, 'now').mockReturnValueOnce(1000).mockReturnValueOnce(2000);

    const error = new Error('Vercel AI SDK API error');
    expect(() =>
      tracker.trackVercelAISDKStreamTextMetrics(() => {
        throw error;
      }),
    ).toThrow(error);

    expect(mockTrack).toHaveBeenCalledWith(
      '$ld:ai:duration:total',
      testContext,
      { configKey, variationKey, version, modelName, providerName },
      1000,
    );

    expect(mockTrack).toHaveBeenCalledWith(
<<<<<<< HEAD
      '$ld:ai:generation',
      testContext,
      { configKey, variationKey, version, modelName, providerName },
      1,
    );

    expect(mockTrack).toHaveBeenCalledWith(
=======
>>>>>>> 40f85938
      '$ld:ai:generation:error',
      testContext,
      { configKey, variationKey, version, modelName, providerName },
      1,
    );

    expect(mockTrack).not.toHaveBeenCalledWith(
      expect.stringMatching(/^\$ld:ai:tokens:/),
      expect.anything(),
      expect.anything(),
      expect.anything(),
    );
  });

  it('tracks error when Vercel AI SDK finishes because of an error', async () => {
    const tracker = new LDAIConfigTrackerImpl(
      mockLdClient,
      configKey,
      variationKey,
      version,
      modelName,
      providerName,
      testContext,
    );
    jest.spyOn(global.Date, 'now').mockReturnValueOnce(1000).mockReturnValueOnce(2000);

    tracker.trackVercelAISDKStreamTextMetrics(() => ({
      finishReason: Promise.resolve('error'),
    }));

    await new Promise(process.nextTick);

    expect(mockTrack).toHaveBeenCalledWith(
      '$ld:ai:duration:total',
      testContext,
      { configKey, variationKey, version, modelName, providerName },
      1000,
    );

    expect(mockTrack).toHaveBeenCalledWith(
<<<<<<< HEAD
      '$ld:ai:generation',
      testContext,
      { configKey, variationKey, version, modelName, providerName },
      1,
    );

    expect(mockTrack).toHaveBeenCalledWith(
=======
>>>>>>> 40f85938
      '$ld:ai:generation:error',
      testContext,
      { configKey, variationKey, version, modelName, providerName },
      1,
    );

    expect(mockTrack).not.toHaveBeenCalledWith(
      expect.stringMatching(/^\$ld:ai:tokens:/),
      expect.anything(),
      expect.anything(),
      expect.anything(),
    );
  });

  it('tracks error when Vercel AI SDK finishReason promise rejects', async () => {
    const tracker = new LDAIConfigTrackerImpl(
      mockLdClient,
      configKey,
      variationKey,
      version,
      modelName,
      providerName,
      testContext,
    );
    jest.spyOn(global.Date, 'now').mockReturnValueOnce(1000).mockReturnValueOnce(2000);

    tracker.trackVercelAISDKStreamTextMetrics(() => ({
      finishReason: Promise.reject(new Error('Vercel AI SDK API error')),
    }));

    await new Promise(process.nextTick);

    expect(mockTrack).toHaveBeenCalledWith(
      '$ld:ai:duration:total',
      testContext,
      { configKey, variationKey, version, modelName, providerName },
      1000,
    );

    expect(mockTrack).toHaveBeenCalledWith(
<<<<<<< HEAD
      '$ld:ai:generation',
      testContext,
      { configKey, variationKey, version, modelName, providerName },
      1,
    );

    expect(mockTrack).toHaveBeenCalledWith(
=======
>>>>>>> 40f85938
      '$ld:ai:generation:error',
      testContext,
      { configKey, variationKey, version, modelName, providerName },
      1,
    );

    expect(mockTrack).not.toHaveBeenCalledWith(
      expect.stringMatching(/^\$ld:ai:tokens:/),
      expect.anything(),
      expect.anything(),
      expect.anything(),
    );
  });

  it('squashes error when Vercel AI SDK usage promise rejects', async () => {
    const tracker = new LDAIConfigTrackerImpl(
      mockLdClient,
      configKey,
      variationKey,
      version,
      modelName,
      providerName,
      testContext,
    );
    jest.spyOn(global.Date, 'now').mockReturnValueOnce(1000).mockReturnValueOnce(2000);

    tracker.trackVercelAISDKStreamTextMetrics(() => ({
      finishReason: Promise.resolve('stop'),
      usage: Promise.reject(new Error('Vercel AI SDK API error')),
    }));

    await new Promise(process.nextTick);

    expect(mockTrack).toHaveBeenCalledWith(
      '$ld:ai:duration:total',
      testContext,
      { configKey, variationKey, version, modelName, providerName },
      1000,
    );

    expect(mockTrack).toHaveBeenCalledWith(
<<<<<<< HEAD
      '$ld:ai:generation',
      testContext,
      { configKey, variationKey, version, modelName, providerName },
      1,
    );

    expect(mockTrack).toHaveBeenCalledWith(
=======
>>>>>>> 40f85938
      '$ld:ai:generation:success',
      testContext,
      { configKey, variationKey, version, modelName, providerName },
      1,
    );

    expect(mockTrack).not.toHaveBeenCalledWith(
      '$ld:ai:generation:error',
      expect.anything(),
      expect.anything(),
      expect.anything(),
    );

    expect(mockTrack).not.toHaveBeenCalledWith(
      expect.stringMatching(/^\$ld:ai:tokens:/),
      expect.anything(),
      expect.anything(),
      expect.anything(),
    );
  });
});

it('tracks tokens', () => {
  const tracker = new LDAIConfigTrackerImpl(
    mockLdClient,
    configKey,
    variationKey,
    version,
    modelName,
    providerName,
    testContext,
  );

  const TOTAL_TOKENS = 100;
  const PROMPT_TOKENS = 49;
  const COMPLETION_TOKENS = 51;

  tracker.trackTokens({
    total: TOTAL_TOKENS,
    input: PROMPT_TOKENS,
    output: COMPLETION_TOKENS,
  });

  expect(mockTrack).toHaveBeenCalledWith(
    '$ld:ai:tokens:total',
    testContext,
    { configKey, variationKey, version, modelName, providerName },
    TOTAL_TOKENS,
  );

  expect(mockTrack).toHaveBeenCalledWith(
    '$ld:ai:tokens:input',
    testContext,
    { configKey, variationKey, version, modelName, providerName },
    PROMPT_TOKENS,
  );

  expect(mockTrack).toHaveBeenCalledWith(
    '$ld:ai:tokens:output',
    testContext,
    { configKey, variationKey, version, modelName, providerName },
    COMPLETION_TOKENS,
  );
});

it('only tracks non-zero token counts', () => {
  const tracker = new LDAIConfigTrackerImpl(
    mockLdClient,
    configKey,
    variationKey,
    version,
    modelName,
    providerName,
    testContext,
  );

  tracker.trackTokens({
    total: 0,
    input: 50,
    output: 0,
  });

  expect(mockTrack).not.toHaveBeenCalledWith(
    '$ld:ai:tokens:total',
    expect.anything(),
    expect.anything(),
    expect.anything(),
  );

  expect(mockTrack).toHaveBeenCalledWith(
    '$ld:ai:tokens:input',
    testContext,
    { configKey, variationKey, version, modelName, providerName },
    50,
  );

  expect(mockTrack).not.toHaveBeenCalledWith(
    '$ld:ai:tokens:output',
    expect.anything(),
    expect.anything(),
    expect.anything(),
  );
});

it('returns empty summary when no metrics tracked', () => {
  const tracker = new LDAIConfigTrackerImpl(
    mockLdClient,
    configKey,
    variationKey,
    version,
    modelName,
    providerName,
    testContext,
  );

  const summary = tracker.getSummary();

  expect(summary).toEqual({});
});

it('summarizes tracked metrics', () => {
  const tracker = new LDAIConfigTrackerImpl(
    mockLdClient,
    configKey,
    variationKey,
    version,
    modelName,
    providerName,
    testContext,
  );

  tracker.trackDuration(1000);
  tracker.trackTokens({
    total: 100,
    input: 40,
    output: 60,
  });
  tracker.trackFeedback({ kind: LDFeedbackKind.Positive });
  tracker.trackSuccess();

  const summary = tracker.getSummary();

  expect(summary).toEqual({
    durationMs: 1000,
    tokens: {
      total: 100,
      input: 40,
      output: 60,
    },
    feedback: {
      kind: 'positive',
    },
    success: true,
  });
});

it('tracks duration when async function throws', async () => {
  const tracker = new LDAIConfigTrackerImpl(
    mockLdClient,
    configKey,
    variationKey,
    version,
    modelName,
    providerName,
    testContext,
  );
  jest.spyOn(global.Date, 'now').mockReturnValueOnce(1000).mockReturnValueOnce(2000);

  const error = new Error('test error');
  await expect(
    tracker.trackDurationOf(async () => {
      throw error;
    }),
  ).rejects.toThrow(error);

  expect(mockTrack).toHaveBeenCalledWith(
    '$ld:ai:duration:total',
    testContext,
    { configKey, variationKey, version, modelName, providerName },
    1000,
  );
});

it('tracks error', () => {
  const tracker = new LDAIConfigTrackerImpl(
    mockLdClient,
    configKey,
    variationKey,
    version,
    modelName,
    providerName,
    testContext,
  );
  tracker.trackError();

  expect(mockTrack).toHaveBeenCalledWith(
<<<<<<< HEAD
    '$ld:ai:generation',
    testContext,
    { configKey, variationKey, version, modelName, providerName },
    1,
  );

  expect(mockTrack).toHaveBeenCalledWith(
=======
>>>>>>> 40f85938
    '$ld:ai:generation:error',
    testContext,
    { configKey, variationKey, version, modelName, providerName },
    1,
  );
});<|MERGE_RESOLUTION|>--- conflicted
+++ resolved
@@ -138,16 +138,6 @@
   tracker.trackSuccess();
 
   expect(mockTrack).toHaveBeenCalledWith(
-<<<<<<< HEAD
-    '$ld:ai:generation',
-    testContext,
-    { configKey, variationKey, version, modelName, providerName },
-    1,
-  );
-
-  expect(mockTrack).toHaveBeenCalledWith(
-=======
->>>>>>> 40f85938
     '$ld:ai:generation:success',
     testContext,
     { configKey, variationKey, version, modelName, providerName },
@@ -187,16 +177,6 @@
   );
 
   expect(mockTrack).toHaveBeenCalledWith(
-<<<<<<< HEAD
-    '$ld:ai:generation',
-    testContext,
-    { configKey, variationKey, version, modelName, providerName },
-    1,
-  );
-
-  expect(mockTrack).toHaveBeenCalledWith(
-=======
->>>>>>> 40f85938
     '$ld:ai:generation:success',
     testContext,
     { configKey, variationKey, version, modelName, providerName },
@@ -259,16 +239,6 @@
   );
 
   expect(mockTrack).toHaveBeenCalledWith(
-<<<<<<< HEAD
-    '$ld:ai:generation',
-    testContext,
-    { configKey, variationKey, version, modelName, providerName },
-    1,
-  );
-
-  expect(mockTrack).toHaveBeenCalledWith(
-=======
->>>>>>> 40f85938
     '$ld:ai:generation:error',
     testContext,
     { configKey, variationKey, version, modelName, providerName },
@@ -311,16 +281,6 @@
   tracker.trackBedrockConverseMetrics(response);
 
   expect(mockTrack).toHaveBeenCalledWith(
-<<<<<<< HEAD
-    '$ld:ai:generation',
-    testContext,
-    { configKey, variationKey, version, modelName, providerName },
-    1,
-  );
-
-  expect(mockTrack).toHaveBeenCalledWith(
-=======
->>>>>>> 40f85938
     '$ld:ai:generation:success',
     testContext,
     { configKey, variationKey, version, modelName, providerName },
@@ -380,17 +340,7 @@
 
   tracker.trackBedrockConverseMetrics(response);
 
-<<<<<<< HEAD
-  expect(mockTrack).toHaveBeenCalledTimes(2);
-  expect(mockTrack).toHaveBeenCalledWith(
-    '$ld:ai:generation',
-    testContext,
-    { configKey, variationKey, version, modelName, providerName },
-    1,
-  );
-=======
   expect(mockTrack).toHaveBeenCalledTimes(1);
->>>>>>> 40f85938
 
   expect(mockTrack).toHaveBeenCalledWith(
     '$ld:ai:generation:error',
@@ -440,16 +390,6 @@
     );
 
     expect(mockTrack).toHaveBeenCalledWith(
-<<<<<<< HEAD
-      '$ld:ai:generation',
-      testContext,
-      { configKey, variationKey, version, modelName, providerName },
-      1,
-    );
-
-    expect(mockTrack).toHaveBeenCalledWith(
-=======
->>>>>>> 40f85938
       '$ld:ai:generation:success',
       testContext,
       { configKey, variationKey, version, modelName, providerName },
@@ -512,16 +452,6 @@
     );
 
     expect(mockTrack).toHaveBeenCalledWith(
-<<<<<<< HEAD
-      '$ld:ai:generation',
-      testContext,
-      { configKey, variationKey, version, modelName, providerName },
-      1,
-    );
-
-    expect(mockTrack).toHaveBeenCalledWith(
-=======
->>>>>>> 40f85938
       '$ld:ai:generation:error',
       testContext,
       { configKey, variationKey, version, modelName, providerName },
@@ -583,16 +513,6 @@
     );
 
     expect(mockTrack).toHaveBeenCalledWith(
-<<<<<<< HEAD
-      '$ld:ai:generation',
-      testContext,
-      { configKey, variationKey, version, modelName, providerName },
-      1,
-    );
-
-    expect(mockTrack).toHaveBeenCalledWith(
-=======
->>>>>>> 40f85938
       '$ld:ai:generation:success',
       testContext,
       { configKey, variationKey, version, modelName, providerName },
@@ -655,16 +575,6 @@
     );
 
     expect(mockTrack).toHaveBeenCalledWith(
-<<<<<<< HEAD
-      '$ld:ai:generation',
-      testContext,
-      { configKey, variationKey, version, modelName, providerName },
-      1,
-    );
-
-    expect(mockTrack).toHaveBeenCalledWith(
-=======
->>>>>>> 40f85938
       '$ld:ai:generation:error',
       testContext,
       { configKey, variationKey, version, modelName, providerName },
@@ -705,16 +615,6 @@
     );
 
     expect(mockTrack).toHaveBeenCalledWith(
-<<<<<<< HEAD
-      '$ld:ai:generation',
-      testContext,
-      { configKey, variationKey, version, modelName, providerName },
-      1,
-    );
-
-    expect(mockTrack).toHaveBeenCalledWith(
-=======
->>>>>>> 40f85938
       '$ld:ai:generation:error',
       testContext,
       { configKey, variationKey, version, modelName, providerName },
@@ -755,16 +655,6 @@
     );
 
     expect(mockTrack).toHaveBeenCalledWith(
-<<<<<<< HEAD
-      '$ld:ai:generation',
-      testContext,
-      { configKey, variationKey, version, modelName, providerName },
-      1,
-    );
-
-    expect(mockTrack).toHaveBeenCalledWith(
-=======
->>>>>>> 40f85938
       '$ld:ai:generation:error',
       testContext,
       { configKey, variationKey, version, modelName, providerName },
@@ -806,16 +696,6 @@
     );
 
     expect(mockTrack).toHaveBeenCalledWith(
-<<<<<<< HEAD
-      '$ld:ai:generation',
-      testContext,
-      { configKey, variationKey, version, modelName, providerName },
-      1,
-    );
-
-    expect(mockTrack).toHaveBeenCalledWith(
-=======
->>>>>>> 40f85938
       '$ld:ai:generation:success',
       testContext,
       { configKey, variationKey, version, modelName, providerName },
@@ -1012,19 +892,9 @@
   tracker.trackError();
 
   expect(mockTrack).toHaveBeenCalledWith(
-<<<<<<< HEAD
-    '$ld:ai:generation',
+    '$ld:ai:generation:error',
     testContext,
     { configKey, variationKey, version, modelName, providerName },
     1,
   );
-
-  expect(mockTrack).toHaveBeenCalledWith(
-=======
->>>>>>> 40f85938
-    '$ld:ai:generation:error',
-    testContext,
-    { configKey, variationKey, version, modelName, providerName },
-    1,
-  );
 });