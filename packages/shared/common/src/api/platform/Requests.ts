--- conflicted
+++ resolved
@@ -80,9 +80,6 @@
 
 export interface EventSourceCapabilities {
   /**
-<<<<<<< HEAD
-   * If true the event source supports read timeouts.
-=======
    * If true the event source supports read timeouts. A read timeout for an
    * event source represents the maximum time between receiving any data.
    * If you receive 1 byte, and then a period of time greater than the read
@@ -91,7 +88,6 @@
    *
    * It is not a timeout for the read of the entire body, which should be
    * indefinite.
->>>>>>> 1c5450f0
    */
   readTimeout: boolean;
 
@@ -99,11 +95,7 @@
    * If true the event source supports customized verbs POST/REPORT instead of
    * only the default GET.
    */
-<<<<<<< HEAD
-  customVerb: boolean;
-=======
   customMethod: boolean;
->>>>>>> 1c5450f0
 
   /**
    * If true the event source supports setting HTTP headers.
