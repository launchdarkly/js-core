function canonicalizeUri(uri: string): string {
  return uri.replace(/\/+$/, '');
}

/**
 * Specifies the base service URIs used by SDK components.
 */
export default class ServiceEndpoints {
  public static DEFAULT_EVENTS = 'https://events.launchdarkly.com';

  public readonly streaming: string;
  public readonly polling: string;
  public readonly events: string;
<<<<<<< HEAD

  /** Valid paths are:
   * /bulk
   * /events/bulk/envId
   * /mobile
   */
  public readonly analyticsEventPath: string;

  /** Valid paths are:
   * /diagnostic
   * /events/diagnostic/envId
   * /mobile/events/diagnostic
   */
  public readonly diagnosticEventPath: string;

  // if true the sdk key will be included as authorization header
  public readonly includeAuthorizationHeader: boolean;

  public constructor(
    streaming: string,
    polling: string,
    events: string,
    analyticsEventPath: string = '/bulk',
    diagnosticEventPath: string = '/diagnostic',
    includeAuthorizationHeader: boolean = true,
=======
  public constructor(
    streaming: string,
    polling: string,
    events: string = ServiceEndpoints.DEFAULT_EVENTS,
>>>>>>> 388c2874
  ) {
    this.streaming = canonicalizeUri(streaming);
    this.polling = canonicalizeUri(polling);
    this.events = canonicalizeUri(events);
    this.analyticsEventPath = analyticsEventPath;
    this.diagnosticEventPath = diagnosticEventPath;
    this.includeAuthorizationHeader = includeAuthorizationHeader;
  }
}<|MERGE_RESOLUTION|>--- conflicted
+++ resolved
@@ -11,7 +11,6 @@
   public readonly streaming: string;
   public readonly polling: string;
   public readonly events: string;
-<<<<<<< HEAD
 
   /** Valid paths are:
    * /bulk
@@ -33,16 +32,10 @@
   public constructor(
     streaming: string,
     polling: string,
-    events: string,
+    events: string = ServiceEndpoints.DEFAULT_EVENTS,
     analyticsEventPath: string = '/bulk',
     diagnosticEventPath: string = '/diagnostic',
     includeAuthorizationHeader: boolean = true,
-=======
-  public constructor(
-    streaming: string,
-    polling: string,
-    events: string = ServiceEndpoints.DEFAULT_EVENTS,
->>>>>>> 388c2874
   ) {
     this.streaming = canonicalizeUri(streaming);
     this.polling = canonicalizeUri(polling);
