--- conflicted
+++ resolved
@@ -38,10 +38,7 @@
     prereqOf?: string,
     reason?: LDEvaluationReason,
     debugEventsUntilDate?: number,
-<<<<<<< HEAD
     excludeFromSummaries?: boolean
-=======
->>>>>>> 4a149337
   ) {
     this.creationDate = Date.now();
     this.context = context;
