import { LDEvaluationReason, LDLogger } from '../../api';
import { LDDeliveryStatus, LDEventType } from '../../api/subsystem';
import LDContextDeduplicator from '../../api/subsystem/LDContextDeduplicator';
import LDEventProcessor from '../../api/subsystem/LDEventProcessor';
import AttributeReference from '../../AttributeReference';
import ContextFilter from '../../ContextFilter';
import { ClientContext } from '../../options';
import { DiagnosticsManager } from '../diagnostics';
import EventSender from './EventSender';
import EventSummarizer, { SummarizedFlagsEvent } from './EventSummarizer';
import { isFeature, isIdentify, isMigration } from './guards';
import InputEvent from './InputEvent';
import InputIdentifyEvent from './InputIdentifyEvent';
import InputMigrationEvent from './InputMigrationEvent';
import LDInvalidSDKKeyError from './LDInvalidSDKKeyError';
import shouldSample from './sampling';

type FilteredContext = any;

/**
 * Used for both identify and index.
 */
interface IdentifyOutputEvent {
  kind: 'identify' | 'index';
  creationDate: number;
  context: FilteredContext;
  samplingRatio?: number;
}

interface CustomOutputEvent {
  kind: 'custom';
  creationDate: number;
  key: string;
  contextKeys: Record<string, string>;
  data?: any;
  metricValue?: number;
  samplingRatio?: number;
}

interface FeatureOutputEvent {
  kind: 'feature' | 'debug';
  creationDate: number;
  key: string;
  value: any;
  default: any;
  prereqOf?: string;
  variation?: number;
  version?: number;
  reason?: LDEvaluationReason;
  context?: FilteredContext;
  contextKeys?: Record<string, string>;
  samplingRatio?: number;
}

interface IndexInputEvent extends Omit<InputIdentifyEvent, 'kind'> {
  kind: 'index';
}

/**
 * The event processor doesn't need to know anything about the shape of the
 * diagnostic events.
 */
type DiagnosticEvent = any;

interface MigrationOutputEvent extends Omit<InputMigrationEvent, 'samplingRatio'> {
  // Make the sampling ratio optional so we can omit it when it is one.
  samplingRatio?: number;
}

type OutputEvent =
  | IdentifyOutputEvent
  | CustomOutputEvent
  | FeatureOutputEvent
  | SummarizedFlagsEvent
  | DiagnosticEvent
  | MigrationOutputEvent;

export interface EventProcessorOptions {
  allAttributesPrivate: boolean;
  privateAttributes: string[];
  eventsCapacity: number;
  flushInterval: number;
  diagnosticRecordingInterval: number;
}

export default class EventProcessor implements LDEventProcessor {
  private eventSender: EventSender;
  private summarizer = new EventSummarizer();
  private queue: OutputEvent[] = [];
  private lastKnownPastTime = 0;
  private droppedEvents = 0;
  private deduplicatedUsers = 0;
  private exceededCapacity = false;
  private eventsInLastBatch = 0;
  private shutdown = false;
  private capacity: number;
  private logger?: LDLogger;
  private contextFilter: ContextFilter;

  // Using any here, because setInterval handles are not the same
  // between node and web.
  private diagnosticsTimer: any;
  private flushTimer: any;
  private flushUsersTimer: any = null;

  constructor(
    config: EventProcessorOptions,
    clientContext: ClientContext,
    private readonly contextDeduplicator?: LDContextDeduplicator,
    private readonly diagnosticsManager?: DiagnosticsManager,
  ) {
    this.capacity = config.eventsCapacity;
    this.logger = clientContext.basicConfiguration.logger;
    this.eventSender = new EventSender(clientContext);

    this.contextFilter = new ContextFilter(
      config.allAttributesPrivate,
      config.privateAttributes.map((ref) => new AttributeReference(ref)),
    );

    if (this.contextDeduplicator?.flushInterval !== undefined) {
      this.flushUsersTimer = setInterval(() => {
        this.contextDeduplicator?.flush();
      }, this.contextDeduplicator.flushInterval * 1000);
    }

    this.flushTimer = setInterval(async () => {
      try {
        await this.flush();
      } catch (e) {
        // Log errors and swallow them
        this.logger?.debug(`Flush failed: ${e}`);
      }
    }, config.flushInterval * 1000);

    if (this.diagnosticsManager) {
      const initEvent = diagnosticsManager!.createInitEvent();
      this.postDiagnosticEvent(initEvent);

      this.diagnosticsTimer = setInterval(() => {
        const statsEvent = this.diagnosticsManager!.createStatsEventAndReset(
          this.droppedEvents,
          this.deduplicatedUsers,
          this.eventsInLastBatch,
        );

        this.droppedEvents = 0;
        this.deduplicatedUsers = 0;

        this.postDiagnosticEvent(statsEvent);
      }, config.diagnosticRecordingInterval * 1000);
    }
  }

  private postDiagnosticEvent(event: DiagnosticEvent) {
    this.eventSender.sendEventData(LDEventType.DiagnosticEvent, event);
  }

  close() {
    clearInterval(this.flushTimer);
    if (this.flushUsersTimer) {
      clearInterval(this.flushUsersTimer);
    }
    if (this.diagnosticsTimer) {
      clearInterval(this.diagnosticsTimer);
    }
  }

  async flush(): Promise<void> {
    if (this.shutdown) {
      throw new LDInvalidSDKKeyError('Events cannot be posted because SDK key is invalid');
    }

    const eventsToFlush = this.queue;
    this.queue = [];
    const summary = this.summarizer.getSummary();
    this.summarizer.clearSummary();

    if (Object.keys(summary.features).length) {
      eventsToFlush.push(summary);
    }

    if (!eventsToFlush.length) {
      return;
    }

    this.eventsInLastBatch = eventsToFlush.length;
    this.logger?.debug('Flushing %d events', eventsToFlush.length);
    await this.tryPostingEvents(eventsToFlush);
  }

  sendEvent(inputEvent: InputEvent) {
    if (this.shutdown) {
      return;
    }

    if (isMigration(inputEvent)) {
      // These conditions are not combined, because we always want to stop
      // processing at this point for a migration event. It cannot generate
      // an index event or debug event.
      if (shouldSample(inputEvent.samplingRatio)) {
        const migrationEvent: MigrationOutputEvent = {
          ...inputEvent,
        };
        if (migrationEvent.samplingRatio === 1) {
          delete migrationEvent.samplingRatio;
        }
        this.enqueue(migrationEvent);
      }
      return;
    }

    this.summarizer.summarizeEvent(inputEvent);

    const isFeatureEvent = isFeature(inputEvent);

    const addFullEvent = (isFeatureEvent && inputEvent.trackEvents) || !isFeatureEvent;

    const addDebugEvent = this.shouldDebugEvent(inputEvent);

    const isIdentifyEvent = isIdentify(inputEvent);
<<<<<<< HEAD

    // We only want to notify the de-duplicator if we would sample the index event.
    // Otherwise we could deduplicate and then not send the event.
    const shouldNotDeduplicate = this.contextDeduplicator.processContext(inputEvent.context);
=======
    const shouldNotDeduplicate = this.contextDeduplicator?.processContext(inputEvent.context);
>>>>>>> b22eef48

    // If there is no cache, then it will never be in the cache.
    if (!shouldNotDeduplicate) {
      if (!isIdentifyEvent) {
        this.deduplicatedUsers += 1;
      }
    }

    const addIndexEvent = shouldNotDeduplicate && !isIdentifyEvent;

    if (addIndexEvent) {
      this.enqueue(
        this.makeOutputEvent(
          {
            kind: 'index',
            creationDate: inputEvent.creationDate,
            context: inputEvent.context,
            samplingRatio: 1,
          },
          false,
        ),
      );
    }
    if (addFullEvent && shouldSample(inputEvent.samplingRatio)) {
      this.enqueue(this.makeOutputEvent(inputEvent, false));
    }
    if (addDebugEvent && shouldSample(inputEvent.samplingRatio)) {
      this.enqueue(this.makeOutputEvent(inputEvent, true));
    }
  }

  private makeOutputEvent(event: InputEvent | IndexInputEvent, debug: boolean): OutputEvent {
    switch (event.kind) {
      case 'feature': {
        const out: FeatureOutputEvent = {
          kind: debug ? 'debug' : 'feature',
          creationDate: event.creationDate,
          key: event.key,
          value: event.value,
          default: event.default,
        };
        if (event.samplingRatio !== 1) {
          out.samplingRatio = event.samplingRatio;
        }
        if (event.prereqOf) {
          out.prereqOf = event.prereqOf;
        }
        if (event.variation !== undefined) {
          out.variation = event.variation;
        }
        if (event.version !== undefined) {
          out.version = event.version;
        }
        if (event.reason) {
          out.reason = event.reason;
        }
        if (debug) {
          out.context = this.contextFilter.filter(event.context);
        } else {
          out.contextKeys = event.context.kindsAndKeys;
        }
        return out;
      }
      case 'index': // Intentional fallthrough.
      case 'identify': {
        const out: IdentifyOutputEvent = {
          kind: event.kind,
          creationDate: event.creationDate,
          context: this.contextFilter.filter(event.context),
        };
        if (event.samplingRatio !== 1) {
          out.samplingRatio = event.samplingRatio;
        }
        return out;
      }
      case 'custom': {
        const out: CustomOutputEvent = {
          kind: 'custom',
          creationDate: event.creationDate,
          key: event.key,
          contextKeys: event.context.kindsAndKeys,
        };

        if (event.samplingRatio !== 1) {
          out.samplingRatio = event.samplingRatio;
        }

        if (event.data !== undefined) {
          out.data = event.data;
        }
        if (event.metricValue !== undefined) {
          out.metricValue = event.metricValue;
        }

        return out;
      }
      default:
        // This would happen during the addition of a new event type to the SDK.
        return event;
    }
  }

  private enqueue(event: OutputEvent) {
    if (this.queue.length < this.capacity) {
      this.queue.push(event);
      this.exceededCapacity = false;
    } else {
      if (!this.exceededCapacity) {
        this.exceededCapacity = true;
        this.logger?.warn(
          'Exceeded event queue capacity. Increase capacity to avoid dropping events.',
        );
      }
      this.droppedEvents += 1;
    }
  }

  private shouldDebugEvent(event: InputEvent) {
    return (
      isFeature(event) &&
      event.debugEventsUntilDate &&
      event.debugEventsUntilDate > this.lastKnownPastTime &&
      event.debugEventsUntilDate > Date.now()
    );
  }

  private async tryPostingEvents(events: OutputEvent[] | OutputEvent): Promise<void> {
    const res = await this.eventSender.sendEventData(LDEventType.AnalyticsEvents, events);
    if (res.status === LDDeliveryStatus.FailedAndMustShutDown) {
      this.shutdown = true;
    }

    if (res.serverTime) {
      this.lastKnownPastTime = res.serverTime;
    }

    if (res.error) {
      throw res.error;
    }
  }
}<|MERGE_RESOLUTION|>--- conflicted
+++ resolved
@@ -219,14 +219,7 @@
     const addDebugEvent = this.shouldDebugEvent(inputEvent);
 
     const isIdentifyEvent = isIdentify(inputEvent);
-<<<<<<< HEAD
-
-    // We only want to notify the de-duplicator if we would sample the index event.
-    // Otherwise we could deduplicate and then not send the event.
-    const shouldNotDeduplicate = this.contextDeduplicator.processContext(inputEvent.context);
-=======
     const shouldNotDeduplicate = this.contextDeduplicator?.processContext(inputEvent.context);
->>>>>>> b22eef48
 
     // If there is no cache, then it will never be in the cache.
     if (!shouldNotDeduplicate) {
