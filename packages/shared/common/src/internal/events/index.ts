--- conflicted
+++ resolved
@@ -3,24 +3,17 @@
 import InputEvalEvent from './InputEvalEvent';
 import InputEvent from './InputEvent';
 import InputIdentifyEvent from './InputIdentifyEvent';
-<<<<<<< HEAD
 import InputMigrationEvent from './InputMigrationEvent';
+import NullEventProcessor from './NullEventProcessor';
 import shouldSample from './sampling';
-=======
-import NullEventProcessor from './NullEventProcessor';
->>>>>>> b22eef48
 
 export {
   InputCustomEvent,
   InputEvalEvent,
   InputEvent,
   InputIdentifyEvent,
-<<<<<<< HEAD
   InputMigrationEvent,
   EventProcessor,
   shouldSample,
-=======
-  EventProcessor,
   NullEventProcessor,
->>>>>>> b22eef48
 };