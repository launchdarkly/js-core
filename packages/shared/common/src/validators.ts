/* eslint-disable class-methods-use-this */
/* eslint-disable max-classes-per-file */

// The classes here are static, but needs to be instantiated to
// support the generic functionality. Which is why we do not care about using
// `this`

// These validators are also of trivial complexity, so we are allowing more than
// one per file.

/**
 * Interface for type validation.
 */
export interface TypeValidator {
  is(u: unknown): boolean;
  getType(): string;
}

/**
 * Validate a factory or instance.
 */
export class FactoryOrInstance implements TypeValidator {
  is(factoryOrInstance: unknown) {
    if (Array.isArray(factoryOrInstance)) {
      return false;
    }
    const anyFactory = factoryOrInstance as any;
    const typeOfFactory = typeof anyFactory;
    return typeOfFactory === 'function' || typeOfFactory === 'object';
  }

  getType(): string {
    return 'factory method or object';
  }
}

/**
 * Validate a basic type.
 */
export class Type<T> implements TypeValidator {
  private typeName: string;

  protected typeOf: string;

  constructor(typeName: string, example: T) {
    this.typeName = typeName;
    this.typeOf = typeof example;
  }

  is(u: unknown): u is T {
    if (Array.isArray(u)) {
      return false;
    }
    return typeof u === this.typeOf;
  }

  getType(): string {
    return this.typeName;
  }
}

/**
 * Validate an array of the specified type.
 *
 * This does not validate instances of types. All class instances
 * of classes will simply objects.
 */
export class TypeArray<T> implements TypeValidator {
  private typeName: string;

  protected typeOf: string;

  constructor(typeName: string, example: T) {
    this.typeName = typeName;
    this.typeOf = typeof example;
  }

  is(u: unknown): u is T {
    if (Array.isArray(u)) {
      if (u.length > 0) {
        return u.every((val) => typeof val === this.typeOf);
      }
      return true;
    }
    return false;
  }

  getType(): string {
    return this.typeName;
  }
}

/**
 * Validate a value is a number and is greater or eval than a minimum.
 */
export class NumberWithMinimum extends Type<number> {
  readonly min: number;

  constructor(min: number) {
    super(`number with minimum value of ${min}`, 0);
    this.min = min;
  }

  override is(u: unknown): u is number {
    return typeof u === this.typeOf && (u as number) >= this.min;
  }
}

/**
 * Validate a value is a string and it matches the given expression.
 */
export class StringMatchingRegex extends Type<string> {
  readonly expression: RegExp;

  constructor(expression: RegExp) {
    super(`string matching ${expression}`, '');
    this.expression = expression;
  }

  override is(u: unknown): u is string {
    return !!(u as string).match(this.expression);
  }
}

/**
 * Validate a value is a function.
 */
export class Function implements TypeValidator {
  is(u: unknown): u is (...args: any[]) => void {
    // We cannot inspect the parameters and there isn't really
    // a generic function type we can instantiate.
    // So the type guard is here just to make TS comfortable
    // calling something after using this guard.
    return typeof u === 'function';
  }

  getType(): string {
    return 'function';
  }
}

export class NullableBoolean implements TypeValidator {
  is(u: unknown): boolean {
    return typeof u === 'boolean' || typeof u === 'undefined' || u === null;
  }

  getType(): string {
    return 'boolean | undefined | null';
  }
}

// Our reference SDK, Go, parses date/time strings with the time.RFC3339Nano format.
// This regex should match strings that are valid in that format, and no others.
// Acceptable:
//   2019-10-31T23:59:59Z, 2019-10-31T23:59:59.100Z,
//   2019-10-31T23:59:59-07, 2019-10-31T23:59:59-07:00, etc.
// Unacceptable: no "T", no time zone designation
const DATE_REGEX = /^\d\d\d\d-\d\d-\d\dT\d\d:\d\d:\d\d(\.\d\d*)?(Z|[-+]\d\d(:\d\d)?)/;

/**
 * Validate a value is a date. Values which are numbers are treated as dates and any string
 * which if compliant with `time.RFC3339Nano` is a date.
 */
export class DateValidator implements TypeValidator {
  is(u: unknown): boolean {
    return typeof u === 'number' || (typeof u === 'string' && DATE_REGEX.test(u));
  }

  getType(): string {
    return 'date';
  }
}

/**
 * Validates that a string is a valid kind.
 */
export class KindValidator extends StringMatchingRegex {
  constructor() {
    super(/^(\w|\.|-)+$/);
  }

  override is(u: unknown): u is string {
    return super.is(u) && u !== 'kind';
  }
}

/**
 * A set of standard type validators.
 */
export class TypeValidators {
  static readonly String = new Type<string>('string', '');

  static readonly Number = new Type<number>('number', 0);

  static readonly ObjectOrFactory = new FactoryOrInstance();

  static readonly Object = new Type<object>('object', {});

  static readonly StringArray = new TypeArray<string>('string[]', '');

  static readonly Boolean = new Type<boolean>('boolean', true);

  static readonly Function = new Function();

  static createTypeArray<T>(typeName: string, example: T) {
    return new TypeArray<T>(typeName, example);
  }

  static numberWithMin(min: number): NumberWithMinimum {
    return new NumberWithMinimum(min);
  }

  static stringMatchingRegex(expression: RegExp): StringMatchingRegex {
    return new StringMatchingRegex(expression);
  }

  static readonly Date = new DateValidator();

<<<<<<< HEAD
  static readonly Kind = new KindValidator();
=======
  static readonly NullableBoolean = new NullableBoolean();
>>>>>>> b22eef48
}<|MERGE_RESOLUTION|>--- conflicted
+++ resolved
@@ -216,9 +216,6 @@
 
   static readonly Date = new DateValidator();
 
-<<<<<<< HEAD
   static readonly Kind = new KindValidator();
-=======
   static readonly NullableBoolean = new NullableBoolean();
->>>>>>> b22eef48
 }