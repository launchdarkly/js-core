import { clientContext, ContextDeduplicator } from '@launchdarkly/private-js-mocks';

import { Context } from '../../../src';
import { LDContextDeduplicator, LDDeliveryStatus, LDEventType } from '../../../src/api/subsystem';
import { EventProcessor, InputIdentifyEvent } from '../../../src/internal';
import { EventProcessorOptions } from '../../../src/internal/events/EventProcessor';
<<<<<<< HEAD
import shouldSample from '../../../src/internal/events/sampling';

jest.mock('../../../src/internal/events/sampling', () => ({
  __esModule: true,
  default: jest.fn(() => true),
=======
import BasicLogger from '../../../src/logging/BasicLogger';
import format from '../../../src/logging/format';

const mockSendEventData = jest.fn();

jest.useFakeTimers();

jest.mock('../../../src/internal/events/EventSender', () => ({
  default: jest.fn(() => ({
    sendEventData: mockSendEventData,
  })),
>>>>>>> b22eef48
}));

const user = { key: 'userKey', name: 'Red' };
const userWithFilteredName = {
  key: 'userKey',
  kind: 'user',
  name: 'Red',
  _meta: { privateAttributes: ['name'] },
};
const anonUser = { key: 'anon-user', name: 'Anon', anonymous: true };
const filteredUser = { key: 'userKey', kind: 'user', _meta: { redactedAttributes: ['name'] } };

const testIndexEvent = { context: { ...user, kind: 'user' }, creationDate: 1000, kind: 'index' };
function makeSummary(start: number, end: number, count: number, version: number): any {
  return {
    endDate: end,
    features: {
      flagkey: {
        contextKinds: ['user'],
        counters: [
          {
            count,
            value: 'value',
            variation: 1,
            version,
          },
        ],
        default: 'default',
      },
    },
    kind: 'summary',
    startDate: start,
  };
}

function makeFeatureEvent(
  date: number,
  version: number,
  debug: boolean = false,
  key: string = 'flagkey',
  variation: number = 1,
  def: string = 'default',
  value: string = 'value',
): any {
  return {
    kind: debug ? 'debug' : 'feature',
    key,
    creationDate: date,
    version,
    variation,
    value,
    default: def,
    ...(debug
      ? {
          context: {
            key: 'userKey',
            name: 'Red',
            kind: 'user',
          },
        }
      : {
          contextKeys: {
            user: 'userKey',
          },
        }),
  };
}

describe('given an event processor', () => {
  let contextDeduplicator: LDContextDeduplicator;
  let eventProcessor: EventProcessor;

  const eventProcessorConfig: EventProcessorOptions = {
    allAttributesPrivate: false,
    privateAttributes: [],
    eventsCapacity: 1000,
    flushInterval: 300,
    diagnosticRecordingInterval: 900,
  };

  beforeEach(() => {
<<<<<<< HEAD
    eventSender = new MockEventSender();
    contextDeduplicator = new MockContextDeduplicator();
    // @ts-ignore
    shouldSample.mockImplementation(() => true);

    eventProcessor = new EventProcessor(
      eventProcessorConfig,
      new ClientContext('sdk-key', basicConfiguration, platform),
      eventSender,
      contextDeduplicator,
=======
    jest.clearAllMocks();
    mockSendEventData.mockImplementation(() =>
      Promise.resolve({
        status: LDDeliveryStatus.Succeeded,
      }),
>>>>>>> b22eef48
    );
    contextDeduplicator = new ContextDeduplicator();
    eventProcessor = new EventProcessor(eventProcessorConfig, clientContext, contextDeduplicator);
  });

  afterEach(() => {
    eventProcessor.close();
  });

  it('queues an identify event', async () => {
    Date.now = jest.fn(() => 1000);
    eventProcessor.sendEvent(new InputIdentifyEvent(Context.fromLDContext(user)));

    await eventProcessor.flush();

    expect(mockSendEventData).toBeCalledWith(LDEventType.AnalyticsEvents, [
      {
        context: { ...user, kind: 'user' },
        creationDate: 1000,
        kind: 'identify',
      },
    ]);
  });

  it('filters user in identify event', async () => {
    Date.now = jest.fn(() => 1000);
    eventProcessor.sendEvent(new InputIdentifyEvent(Context.fromLDContext(userWithFilteredName)));

    await eventProcessor.flush();

    expect(mockSendEventData).toBeCalledWith(LDEventType.AnalyticsEvents, [
      {
        context: { ...filteredUser, kind: 'user' },
        creationDate: 1000,
        kind: 'identify',
      },
    ]);
  });

  it('stringifies user attributes in identify event', async () => {
    Date.now = jest.fn(() => 1000);
    eventProcessor.sendEvent(
      new InputIdentifyEvent(
        Context.fromLDContext({
          key: 1,
          ip: 3,
          country: 4,
          email: 5,
          firstName: 6,
          lastName: 7,
          avatar: 8,
          name: 9,
          anonymous: false,
          custom: { age: 99 },
        } as any),
      ),
    );

    await eventProcessor.flush();

    expect(mockSendEventData).toBeCalledWith(LDEventType.AnalyticsEvents, [
      {
        context: {
          kind: 'user',
          key: '1',
          ip: '3',
          country: '4',
          email: '5',
          firstName: '6',
          lastName: '7',
          avatar: '8',
          name: '9',
          age: 99,
          anonymous: false,
        },
        creationDate: 1000,
        kind: 'identify',
      },
    ]);
  });

  it('queues individual feature event with index event', async () => {
    Date.now = jest.fn(() => 1000);
    eventProcessor.sendEvent({
      kind: 'feature',
      creationDate: 1000,
      context: Context.fromLDContext(user),
      key: 'flagkey',
      version: 11,
      variation: 1,
      value: 'value',
      trackEvents: true,
      default: 'default',
      samplingRatio: 1,
      withReasons: true,
    });

    await eventProcessor.flush();

    expect(mockSendEventData).toBeCalledWith(LDEventType.AnalyticsEvents, [
      testIndexEvent,
      makeFeatureEvent(1000, 11),
      makeSummary(1000, 1000, 1, 11),
    ]);
  });

  it('uses sampling ratio for feature events', async () => {
    Date.now = jest.fn(() => 1000);
    eventProcessor.sendEvent({
      kind: 'feature',
      creationDate: 1000,
      context: Context.fromLDContext(user),
      key: 'flagkey',
      version: 11,
      variation: 1,
      value: 'value',
      trackEvents: true,
      default: 'default',
      samplingRatio: 2,
      withReasons: true,
    });

    await eventProcessor.flush();
    const request = await eventSender.queue.take();
    expect(shouldSample).toHaveBeenCalledWith(2);

    expect(request.data).toEqual([
      {
        kind: 'index',
        creationDate: 1000,
        context: { ...user, kind: 'user' },
      },
      { ...makeFeatureEvent(1000, 11), samplingRatio: 2 },
      makeSummary(1000, 1000, 1, 11),
    ]);
  });

  it('excludes feature events that are not sampled', async () => {
    // @ts-ignore
    shouldSample.mockImplementation((ratio) => ratio !== 2);
    Date.now = jest.fn(() => 1000);
    eventProcessor.sendEvent({
      kind: 'feature',
      creationDate: 1000,
      context: Context.fromLDContext(user),
      key: 'flagkey',
      version: 11,
      variation: 1,
      value: 'value',
      trackEvents: true,
      default: 'default',
      samplingRatio: 2,
      withReasons: true,
    });

    await eventProcessor.flush();
    const request = await eventSender.queue.take();
    expect(shouldSample).toHaveBeenCalledWith(2);
    expect(shouldSample).toHaveBeenCalledWith(1);

    expect(request.data).toEqual([
      {
        kind: 'index',
        creationDate: 1000,
        context: { ...user, kind: 'user' },
      },
      makeSummary(1000, 1000, 1, 11),
    ]);
  });

  it('handles the version being 0', async () => {
    Date.now = jest.fn(() => 1000);
    eventProcessor.sendEvent({
      kind: 'feature',
      creationDate: 1000,
      context: Context.fromLDContext(user),
      key: 'flagkey',
      version: 0,
      variation: 1,
      value: 'value',
      trackEvents: true,
      default: 'default',
      samplingRatio: 1,
      withReasons: true,
    });

    await eventProcessor.flush();

    expect(mockSendEventData).toBeCalledWith(LDEventType.AnalyticsEvents, [
      testIndexEvent,
      makeFeatureEvent(1000, 0),
      makeSummary(1000, 1000, 1, 0),
    ]);
  });

  it('sets event kind to debug if event is temporarily in debug mode', async () => {
    Date.now = jest.fn(() => 1000);
    eventProcessor.sendEvent({
      kind: 'feature',
      creationDate: 1000,
      context: Context.fromLDContext(user),
      key: 'flagkey',
      version: 11,
      variation: 1,
      value: 'value',
      trackEvents: false,
      debugEventsUntilDate: 2000,
      default: 'default',
      samplingRatio: 1,
      withReasons: true,
    });

    await eventProcessor.flush();

    expect(mockSendEventData).toBeCalledWith(LDEventType.AnalyticsEvents, [
      testIndexEvent,
      makeFeatureEvent(1000, 11, true),
      makeSummary(1000, 1000, 1, 11),
    ]);
  });

  it('can both track and debug an event', async () => {
    Date.now = jest.fn(() => 1000);
    eventProcessor.sendEvent({
      kind: 'feature',
      creationDate: 1000,
      context: Context.fromLDContext(user),
      key: 'flagkey',
      version: 11,
      variation: 1,
      value: 'value',
      trackEvents: true,
      debugEventsUntilDate: 2000,
      default: 'default',
      samplingRatio: 1,
      withReasons: true,
    });

    await eventProcessor.flush();

    expect(mockSendEventData).toBeCalledWith(LDEventType.AnalyticsEvents, [
      testIndexEvent,
      makeFeatureEvent(1000, 11, false),
      makeFeatureEvent(1000, 11, true),
      makeSummary(1000, 1000, 1, 11),
    ]);
  });

  it('expires debug mode based on client time if client time is later than server time', async () => {
    Date.now = jest.fn(() => 2000);

    eventProcessor.sendEvent({
      kind: 'feature',
      creationDate: 1400,
      context: Context.fromLDContext(user),
      key: 'flagkey',
      version: 11,
      variation: 1,
      value: 'value',
      trackEvents: false,
      debugEventsUntilDate: 1500,
      default: 'default',
      samplingRatio: 1,
      withReasons: true,
    });

    await eventProcessor.flush();

    expect(mockSendEventData).toBeCalledWith(LDEventType.AnalyticsEvents, [
      {
        kind: 'index',
        creationDate: 1400,
        context: { ...user, kind: 'user' },
      },
      makeSummary(1400, 1400, 1, 11),
    ]);
  });

  it('generates only one index event from two feature events for same user', async () => {
    Date.now = jest.fn(() => 1000);

    const context = Context.fromLDContext(user);
    eventProcessor.sendEvent({
      kind: 'feature',
      creationDate: 1000,
      context,
      key: 'flagkey1',
      version: 11,
      variation: 1,
      value: 'value',
      trackEvents: true,
      default: 'default',
      samplingRatio: 1,
      withReasons: true,
    });
    eventProcessor.sendEvent({
      kind: 'feature',
      creationDate: 1000,
      context,
      key: 'flagkey2',
      version: 22,
      variation: 3,
      value: 'carrot',
      trackEvents: true,
      default: 'potato',
      samplingRatio: 1,
      withReasons: true,
    });

    await eventProcessor.flush();

    expect(mockSendEventData).toBeCalledWith(LDEventType.AnalyticsEvents, [
      {
        kind: 'index',
        creationDate: 1000,
        context: { ...user, kind: 'user' },
      },
      makeFeatureEvent(1000, 11, false, 'flagkey1'),
      makeFeatureEvent(1000, 22, false, 'flagkey2', 3, 'potato', 'carrot'),
      {
        endDate: 1000,
        features: {
          flagkey1: {
            contextKinds: ['user'],
            counters: [
              {
                count: 1,
                value: 'value',
                variation: 1,
                version: 11,
              },
            ],
            default: 'default',
          },

          flagkey2: {
            contextKinds: ['user'],
            counters: [
              {
                count: 1,
                value: 'carrot',
                variation: 3,
                version: 22,
              },
            ],
            default: 'potato',
          },
        },
        kind: 'summary',
        startDate: 1000,
      },
    ]);
  });

  it('summarizes nontracked events', async () => {
    Date.now = jest.fn(() => 1000);

    const context = Context.fromLDContext(user);
    eventProcessor.sendEvent({
      kind: 'feature',
      creationDate: 1000,
      context,
      key: 'flagkey1',
      version: 11,
      variation: 1,
      value: 'value',
      trackEvents: false,
      default: 'default',
      samplingRatio: 1,
      withReasons: true,
    });
    eventProcessor.sendEvent({
      kind: 'feature',
      creationDate: 1000,
      context,
      key: 'flagkey2',
      version: 22,
      variation: 3,
      value: 'carrot',
      trackEvents: false,
      default: 'potato',
      samplingRatio: 1,
      withReasons: true,
    });

    await eventProcessor.flush();

    expect(mockSendEventData).toBeCalledWith(LDEventType.AnalyticsEvents, [
      {
        kind: 'index',
        creationDate: 1000,
        context: { ...user, kind: 'user' },
      },
      {
        endDate: 1000,
        features: {
          flagkey1: {
            contextKinds: ['user'],
            counters: [
              {
                count: 1,
                value: 'value',
                variation: 1,
                version: 11,
              },
            ],
            default: 'default',
          },

          flagkey2: {
            contextKinds: ['user'],
            counters: [
              {
                count: 1,
                value: 'carrot',
                variation: 3,
                version: 22,
              },
            ],
            default: 'potato',
          },
        },
        kind: 'summary',
        startDate: 1000,
      },
    ]);
  });

  it('queues custom event with user', async () => {
    Date.now = jest.fn(() => 1000);
    eventProcessor.sendEvent({
      kind: 'custom',
      creationDate: 1000,
      context: Context.fromLDContext(user),
      key: 'eventkey',
      data: { thing: 'stuff' },
      samplingRatio: 1,
    });

    await eventProcessor.flush();

    expect(mockSendEventData).toBeCalledWith(LDEventType.AnalyticsEvents, [
      {
        kind: 'index',
        creationDate: 1000,
        context: { ...user, kind: 'user' },
      },
      {
        kind: 'custom',
        key: 'eventkey',
        data: { thing: 'stuff' },
        creationDate: 1000,
        contextKeys: {
          user: 'userKey',
        },
      },
    ]);
  });

  it('queues custom event with anonymous user', async () => {
    eventProcessor.sendEvent({
      kind: 'custom',
      creationDate: 1000,
      context: Context.fromLDContext(anonUser),
      key: 'eventkey',
      data: { thing: 'stuff' },
      samplingRatio: 1,
    });

    await eventProcessor.flush();

    expect(mockSendEventData).toBeCalledWith(LDEventType.AnalyticsEvents, [
      {
        kind: 'index',
        creationDate: 1000,
        context: { ...anonUser, kind: 'user' },
      },
      {
        kind: 'custom',
        key: 'eventkey',
        data: { thing: 'stuff' },
        creationDate: 1000,
        contextKeys: {
          user: 'anon-user',
        },
      },
    ]);
  });

  it('can include metric value in custom event', async () => {
    Date.now = jest.fn(() => 1000);
    eventProcessor.sendEvent({
      kind: 'custom',
      creationDate: 1000,
      context: Context.fromLDContext(user),
      key: 'eventkey',
      data: { thing: 'stuff' },
      metricValue: 1.5,
      samplingRatio: 1,
    });

    await eventProcessor.flush();

    expect(mockSendEventData).toBeCalledWith(LDEventType.AnalyticsEvents, [
      {
        kind: 'index',
        creationDate: 1000,
        context: { ...user, kind: 'user' },
      },
      {
        kind: 'custom',
        key: 'eventkey',
        data: { thing: 'stuff' },
        creationDate: 1000,
        contextKeys: {
          user: 'userKey',
        },
        metricValue: 1.5,
      },
    ]);
  });

  it('makes no requests if there are no events to flush', async () => {
    await eventProcessor.flush();
    expect(mockSendEventData).not.toBeCalled();
  });

  it('will not shutdown after a recoverable error', async () => {
    mockSendEventData.mockImplementation(() =>
      Promise.resolve({
        status: LDDeliveryStatus.Failed,
        error: new Error('some error'),
      }),
    );

    eventProcessor.sendEvent(new InputIdentifyEvent(Context.fromLDContext(user)));
    await expect(eventProcessor.flush()).rejects.toThrow('some error');

    eventProcessor.sendEvent(new InputIdentifyEvent(Context.fromLDContext(user)));
    await expect(eventProcessor.flush()).rejects.toThrow('some error');
  });

  it('will shutdown after a non-recoverable error', async () => {
    mockSendEventData.mockImplementation(() =>
      Promise.resolve({
        status: LDDeliveryStatus.FailedAndMustShutDown,
        error: new Error('some error'),
      }),
    );

    eventProcessor.sendEvent(new InputIdentifyEvent(Context.fromLDContext(user)));
    await expect(eventProcessor.flush()).rejects.toThrow('some error');

    eventProcessor.sendEvent(new InputIdentifyEvent(Context.fromLDContext(user)));
    await expect(eventProcessor.flush()).rejects.toThrow(/SDK key is invalid/);
  });

  it('swallows errors from failed background flush', async () => {
    mockSendEventData.mockImplementation(() =>
      Promise.resolve({
        status: LDDeliveryStatus.Failed,
        error: new Error('some error'),
      }),
    );
    const mockConsole = jest.fn();
    const clientContextWithDebug = { ...clientContext };
    clientContextWithDebug.basicConfiguration.logger = new BasicLogger({
      level: 'debug',
      destination: mockConsole,
      formatter: format,
    });
    eventProcessor = new EventProcessor(
      eventProcessorConfig,
      clientContextWithDebug,
      contextDeduplicator,
    );

    eventProcessor.sendEvent(new InputIdentifyEvent(Context.fromLDContext(user)));
    await jest.advanceTimersByTimeAsync(eventProcessorConfig.flushInterval * 1000);

    expect(mockConsole).toBeCalledTimes(2);
    expect(mockConsole).toHaveBeenNthCalledWith(1, 'debug: [LaunchDarkly] Flushing 1 events');
    expect(mockConsole).toHaveBeenNthCalledWith(
      2,
      'debug: [LaunchDarkly] Flush failed: Error: some error',
    );
  });
});<|MERGE_RESOLUTION|>--- conflicted
+++ resolved
@@ -4,13 +4,6 @@
 import { LDContextDeduplicator, LDDeliveryStatus, LDEventType } from '../../../src/api/subsystem';
 import { EventProcessor, InputIdentifyEvent } from '../../../src/internal';
 import { EventProcessorOptions } from '../../../src/internal/events/EventProcessor';
-<<<<<<< HEAD
-import shouldSample from '../../../src/internal/events/sampling';
-
-jest.mock('../../../src/internal/events/sampling', () => ({
-  __esModule: true,
-  default: jest.fn(() => true),
-=======
 import BasicLogger from '../../../src/logging/BasicLogger';
 import format from '../../../src/logging/format';
 
@@ -22,7 +15,6 @@
   default: jest.fn(() => ({
     sendEventData: mockSendEventData,
   })),
->>>>>>> b22eef48
 }));
 
 const user = { key: 'userKey', name: 'Red' };
@@ -104,24 +96,11 @@
   };
 
   beforeEach(() => {
-<<<<<<< HEAD
-    eventSender = new MockEventSender();
-    contextDeduplicator = new MockContextDeduplicator();
-    // @ts-ignore
-    shouldSample.mockImplementation(() => true);
-
-    eventProcessor = new EventProcessor(
-      eventProcessorConfig,
-      new ClientContext('sdk-key', basicConfiguration, platform),
-      eventSender,
-      contextDeduplicator,
-=======
     jest.clearAllMocks();
     mockSendEventData.mockImplementation(() =>
       Promise.resolve({
         status: LDDeliveryStatus.Succeeded,
       }),
->>>>>>> b22eef48
     );
     contextDeduplicator = new ContextDeduplicator();
     eventProcessor = new EventProcessor(eventProcessorConfig, clientContext, contextDeduplicator);
