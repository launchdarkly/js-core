import { secondsToMillis, ServiceEndpoints } from '@launchdarkly/js-sdk-common';

<<<<<<< HEAD
import ConfigurationImpl from '../configuration';
=======
import { Configuration, DEFAULT_POLLING, DEFAULT_STREAM } from '../configuration';
>>>>>>> 53f5bb89

export type DiagnosticsInitConfig = {
  // client & server common properties
  customBaseURI: boolean;
  customStreamURI: boolean;
  customEventsURI: boolean;
  eventsCapacity: number;
  eventsFlushIntervalMillis: number;
  reconnectTimeMillis: number;
  diagnosticRecordingIntervalMillis: number;
  allAttributesPrivate: boolean;

  // client specific properties
  usingSecureMode: boolean;
  bootstrapMode: boolean;
};
<<<<<<< HEAD
const createDiagnosticsInitConfig = (config: ConfigurationImpl): DiagnosticsInitConfig => ({
  customBaseURI: config.baseUri !== ConfigurationImpl.DEFAULT_POLLING,
  customStreamURI: config.streamUri !== ConfigurationImpl.DEFAULT_STREAM,
=======
const createDiagnosticsInitConfig = (config: Configuration): DiagnosticsInitConfig => ({
  customBaseURI: config.baseUri !== DEFAULT_POLLING,
  customStreamURI: config.streamUri !== DEFAULT_STREAM,
>>>>>>> 53f5bb89
  customEventsURI: config.eventsUri !== ServiceEndpoints.DEFAULT_EVENTS,
  eventsCapacity: config.capacity,
  eventsFlushIntervalMillis: secondsToMillis(config.flushInterval),
  reconnectTimeMillis: secondsToMillis(config.streamInitialReconnectDelay),
  diagnosticRecordingIntervalMillis: secondsToMillis(config.diagnosticRecordingInterval),
  allAttributesPrivate: config.allAttributesPrivate,
  // TODO: Implement when corresponding features are implemented.
  usingSecureMode: false,
  bootstrapMode: false,
});

export default createDiagnosticsInitConfig;<|MERGE_RESOLUTION|>--- conflicted
+++ resolved
@@ -1,10 +1,6 @@
 import { secondsToMillis, ServiceEndpoints } from '@launchdarkly/js-sdk-common';
 
-<<<<<<< HEAD
-import ConfigurationImpl from '../configuration';
-=======
 import { Configuration, DEFAULT_POLLING, DEFAULT_STREAM } from '../configuration';
->>>>>>> 53f5bb89
 
 export type DiagnosticsInitConfig = {
   // client & server common properties
@@ -21,15 +17,9 @@
   usingSecureMode: boolean;
   bootstrapMode: boolean;
 };
-<<<<<<< HEAD
-const createDiagnosticsInitConfig = (config: ConfigurationImpl): DiagnosticsInitConfig => ({
-  customBaseURI: config.baseUri !== ConfigurationImpl.DEFAULT_POLLING,
-  customStreamURI: config.streamUri !== ConfigurationImpl.DEFAULT_STREAM,
-=======
 const createDiagnosticsInitConfig = (config: Configuration): DiagnosticsInitConfig => ({
   customBaseURI: config.baseUri !== DEFAULT_POLLING,
   customStreamURI: config.streamUri !== DEFAULT_STREAM,
->>>>>>> 53f5bb89
   customEventsURI: config.eventsUri !== ServiceEndpoints.DEFAULT_EVENTS,
   eventsCapacity: config.capacity,
   eventsFlushIntervalMillis: secondsToMillis(config.flushInterval),
