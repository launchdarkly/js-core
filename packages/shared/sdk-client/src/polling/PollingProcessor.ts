--- conflicted
+++ resolved
@@ -19,58 +19,15 @@
 export default class PollingProcessor implements subsystem.LDStreamProcessor {
   private _stopped = false;
 
-<<<<<<< HEAD
-  private timeoutHandle: any;
+  private _timeoutHandle: any;
 
   constructor(
-    private readonly requestor: Requestor,
-    private readonly pollIntervalSeconds: number,
-    private readonly dataHandler: (flags: Flags) => void,
-    private readonly errorHandler?: PollingErrorHandler,
-    private readonly logger?: LDLogger,
-  ) {}
-=======
-  private _pollInterval: number;
-
-  private _timeoutHandle: any;
-
-  private _requestor: Requestor;
-
-  constructor(
-    private readonly _plainContextString: string,
-    private readonly _dataSourceConfig: PollingDataSourceConfig,
-    requests: Requests,
-    encoding: Encoding,
+    private readonly _requestor: Requestor,
+    private readonly _pollIntervalSeconds: number,
     private readonly _dataHandler: (flags: Flags) => void,
     private readonly _errorHandler?: PollingErrorHandler,
     private readonly _logger?: LDLogger,
-  ) {
-    const path = _dataSourceConfig.useReport
-      ? _dataSourceConfig.paths.pathReport(encoding, _plainContextString)
-      : _dataSourceConfig.paths.pathGet(encoding, _plainContextString);
-
-    const parameters: { key: string; value: string }[] = [
-      ...(_dataSourceConfig.queryParameters ?? []),
-    ];
-    if (this._dataSourceConfig.withReasons) {
-      parameters.push({ key: 'withReasons', value: 'true' });
-    }
-
-    const uri = getPollingUri(_dataSourceConfig.serviceEndpoints, path, parameters);
-    this._pollInterval = _dataSourceConfig.pollInterval;
-
-    let method = 'GET';
-    const headers: { [key: string]: string } = { ..._dataSourceConfig.baseHeaders };
-    let body;
-    if (_dataSourceConfig.useReport) {
-      method = 'REPORT';
-      headers['content-type'] = 'application/json';
-      body = _plainContextString; // context is in body for REPORT
-    }
-
-    this._requestor = new Requestor(requests, uri, headers, method, body);
-  }
->>>>>>> f6fc40bc
+  ) {}
 
   private async _poll() {
     if (this._stopped) {
@@ -123,11 +80,7 @@
     }
 
     const elapsed = Date.now() - startTime;
-<<<<<<< HEAD
-    const sleepFor = Math.max(this.pollIntervalSeconds * 1000 - elapsed, 0);
-=======
-    const sleepFor = Math.max(this._pollInterval * 1000 - elapsed, 0);
->>>>>>> f6fc40bc
+    const sleepFor = Math.max(this._pollIntervalSeconds * 1000 - elapsed, 0);
 
     this._logger?.debug('Elapsed: %d ms, sleeping for %d ms', elapsed, sleepFor);
 
