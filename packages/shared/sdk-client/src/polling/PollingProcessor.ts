import {
  Encoding,
  getPollingUri,
  httpErrorMessage,
  HttpErrorResponse,
  isHttpRecoverable,
  LDHeaders,
  LDLogger,
  LDPollingError,
  Requests,
  subsystem,
} from '@launchdarkly/js-sdk-common';

import { PollingDataSourceConfig } from '../streaming/DataSourceConfig';
import { Flags } from '../types';
import Requestor, { LDRequestError } from './Requestor';

export type PollingErrorHandler = (err: LDPollingError) => void;

/**
 * @internal
 */
export default class PollingProcessor implements subsystem.LDStreamProcessor {
  private stopped = false;

  private pollInterval: number;

  private timeoutHandle: any;

  private requestor: Requestor;

  constructor(
<<<<<<< HEAD
    private readonly plainContextString: string,
    private readonly dataSourceConfig: PollingDataSourceConfig,
    requests: Requests,
    encoding: Encoding,
=======
    requests: Requests,
    uriPath: string,
    parameters: { key: string; value: string }[],
    config: PollingConfig,
    baseHeaders: LDHeaders,
>>>>>>> 0848ab79
    private readonly dataHandler: (flags: Flags) => void,
    private readonly errorHandler?: PollingErrorHandler,
    private readonly logger?: LDLogger,
  ) {
    const path = dataSourceConfig.useReport
      ? dataSourceConfig.paths.pathReport(encoding, dataSourceConfig.credential, plainContextString)
      : dataSourceConfig.paths.pathGet(encoding, dataSourceConfig.credential, plainContextString);

    const parameters: { key: string; value: string }[] = [];
    if (this.dataSourceConfig.withReasons) {
      parameters.push({ key: 'withReasons', value: 'true' });
    }

<<<<<<< HEAD
    const uri = getPollingUri(dataSourceConfig.serviceEndpoints, path, parameters);
    this.pollInterval = dataSourceConfig.pollInterval;

    this.requestor = new Requestor(
      this.dataSourceConfig.credential,
      requests,
      this.dataSourceConfig.info,
      uri,
      this.dataSourceConfig.tags,
      this.dataSourceConfig.useReport ? 'REPORT' : 'GET',
      this.dataSourceConfig.useReport ? plainContextString : undefined, // context is in body for REPORT
    );
=======
    this.requestor = new Requestor(requests, uri, config.useReport, baseHeaders);
>>>>>>> 0848ab79
  }

  private async poll() {
    if (this.stopped) {
      return;
    }

    const reportJsonError = (data: string) => {
      this.logger?.error('Polling received invalid data');
      this.logger?.debug(`Invalid JSON follows: ${data}`);
      this.errorHandler?.(new LDPollingError('Malformed JSON data in polling response'));
    };

    this.logger?.debug('Polling LaunchDarkly for feature flag updates');
    const startTime = Date.now();
    try {
      const res = await this.requestor.requestPayload();
      try {
        const flags = JSON.parse(res);
        try {
          this.dataHandler?.(flags);
        } catch (err) {
          this.logger?.error(`Exception from data handler: ${err}`);
        }
      } catch {
        reportJsonError(res);
      }
    } catch (err) {
      const requestError = err as LDRequestError;
      if (requestError.status !== undefined) {
        if (!isHttpRecoverable(requestError.status)) {
          this.logger?.error(httpErrorMessage(err as HttpErrorResponse, 'polling request'));
          this.errorHandler?.(new LDPollingError(requestError.message, requestError.status));
          return;
        }
      }
      this.logger?.error(
        httpErrorMessage(err as HttpErrorResponse, 'polling request', 'will retry'),
      );
    }

    const elapsed = Date.now() - startTime;
    const sleepFor = Math.max(this.pollInterval * 1000 - elapsed, 0);

    this.logger?.debug('Elapsed: %d ms, sleeping for %d ms', elapsed, sleepFor);

    this.timeoutHandle = setTimeout(() => {
      this.poll();
    }, sleepFor);
  }

  start() {
    this.poll();
  }

  stop() {
    if (this.timeoutHandle) {
      clearTimeout(this.timeoutHandle);
      this.timeoutHandle = undefined;
    }
    this.stopped = true;
  }

  close() {
    this.stop();
  }
}<|MERGE_RESOLUTION|>--- conflicted
+++ resolved
@@ -30,18 +30,10 @@
   private requestor: Requestor;
 
   constructor(
-<<<<<<< HEAD
     private readonly plainContextString: string,
     private readonly dataSourceConfig: PollingDataSourceConfig,
     requests: Requests,
     encoding: Encoding,
-=======
-    requests: Requests,
-    uriPath: string,
-    parameters: { key: string; value: string }[],
-    config: PollingConfig,
-    baseHeaders: LDHeaders,
->>>>>>> 0848ab79
     private readonly dataHandler: (flags: Flags) => void,
     private readonly errorHandler?: PollingErrorHandler,
     private readonly logger?: LDLogger,
@@ -55,22 +47,16 @@
       parameters.push({ key: 'withReasons', value: 'true' });
     }
 
-<<<<<<< HEAD
     const uri = getPollingUri(dataSourceConfig.serviceEndpoints, path, parameters);
     this.pollInterval = dataSourceConfig.pollInterval;
 
     this.requestor = new Requestor(
-      this.dataSourceConfig.credential,
       requests,
-      this.dataSourceConfig.info,
       uri,
-      this.dataSourceConfig.tags,
-      this.dataSourceConfig.useReport ? 'REPORT' : 'GET',
-      this.dataSourceConfig.useReport ? plainContextString : undefined, // context is in body for REPORT
+      dataSourceConfig.baseHeaders,
+      dataSourceConfig.useReport ? 'REPORT' : 'GET',
+      dataSourceConfig.useReport ? plainContextString : undefined, // context is in body for REPORT
     );
-=======
-    this.requestor = new Requestor(requests, uri, config.useReport, baseHeaders);
->>>>>>> 0848ab79
   }
 
   private async poll() {
