import { AutoEnvAttributes, clone, LDContext } from '@launchdarkly/js-sdk-common';
import { basicPlatform, logger, setupMockStreamingProcessor } from '@launchdarkly/private-js-mocks';

import * as mockResponseJson from './evaluation/mockResponse.json';
import LDClientImpl from './LDClientImpl';
import { Flags } from './types';

jest.mock('@launchdarkly/js-sdk-common', () => {
  const actual = jest.requireActual('@launchdarkly/js-sdk-common');
  const actualMock = jest.requireActual('@launchdarkly/private-js-mocks');
  return {
    ...actual,
    ...{
      internal: {
        ...actual.internal,
        StreamingProcessor: actualMock.MockStreamingProcessor,
      },
    },
  };
});

const testSdkKey = 'test-sdk-key';
const context: LDContext = { kind: 'org', key: 'Testy Pizza' };

let ldc: LDClientImpl;
let defaultPutResponse: Flags;

describe('sdk-client object', () => {
  beforeEach(() => {
    defaultPutResponse = clone<Flags>(mockResponseJson);
    setupMockStreamingProcessor(false, defaultPutResponse);
    ldc = new LDClientImpl(testSdkKey, AutoEnvAttributes.Enabled, basicPlatform, {
      logger,
      sendEvents: false,
    });
    jest
      .spyOn(LDClientImpl.prototype as any, 'createStreamUriPath')
      .mockReturnValue('/stream/path');
  });

  afterEach(() => {
    jest.resetAllMocks();
  });

  test('variation', async () => {
    await ldc.identify(context);
    const devTestFlag = ldc.variation('dev-test-flag');

    expect(devTestFlag).toBe(true);
  });

  test('variation flag not found', async () => {
<<<<<<< HEAD
    // set context manually to pass validation
    ldc.inputContext = { kind: 'user', key: 'test-user' };
=======
    await ldc.identify({ kind: 'user', key: 'test-user' });
>>>>>>> fc4645eb
    const errorListener = jest.fn().mockName('errorListener');
    ldc.on('error', errorListener);

    const p = ldc.identify(context);
    setTimeout(() => {
      // call variation in the next tick to give ldc a chance to hook up event emitter
      ldc.variation('does-not-exist', 'not-found');
    });

    await expect(p).resolves.toBeUndefined();
    const error = errorListener.mock.calls[0][1];
    expect(errorListener).toHaveBeenCalledTimes(1);
    expect(error.message).toMatch(/unknown feature/i);
  });

  test('variationDetail flag not found', async () => {
    await ldc.identify(context);
    const flag = ldc.variationDetail('does-not-exist', 'not-found');

    expect(flag).toEqual({
      reason: { errorKind: 'FLAG_NOT_FOUND', kind: 'ERROR' },
      value: 'not-found',
      variationIndex: null,
    });
  });

  test('variationDetail deleted flag not found', async () => {
    await ldc.identify(context);

    // the context may have had auto env attributes added to it, so use that context for the
    // upsert
    const { checkedContext } = ldc;

    // @ts-ignore
    await ldc.flagManager.upsert(checkedContext, 'dev-test-flag', {
      version: 999,
      flag: { deleted: true },
    });
    const flag = ldc.variationDetail('dev-test-flag', 'deleted');

    expect(flag).toEqual({
      reason: { errorKind: 'FLAG_NOT_FOUND', kind: 'ERROR' },
      value: 'deleted',
      variationIndex: null,
    });
  });
});<|MERGE_RESOLUTION|>--- conflicted
+++ resolved
@@ -1,6 +1,5 @@
-import { AutoEnvAttributes, clone, LDContext } from '@launchdarkly/js-sdk-common';
+import { AutoEnvAttributes, clone, Context, LDContext } from '@launchdarkly/js-sdk-common';
 import { basicPlatform, logger, setupMockStreamingProcessor } from '@launchdarkly/private-js-mocks';
-
 import * as mockResponseJson from './evaluation/mockResponse.json';
 import LDClientImpl from './LDClientImpl';
 import { Flags } from './types';
@@ -29,7 +28,7 @@
   beforeEach(() => {
     defaultPutResponse = clone<Flags>(mockResponseJson);
     setupMockStreamingProcessor(false, defaultPutResponse);
-    ldc = new LDClientImpl(testSdkKey, AutoEnvAttributes.Enabled, basicPlatform, {
+    ldc = new LDClientImpl(testSdkKey, AutoEnvAttributes.Disabled, basicPlatform, {
       logger,
       sendEvents: false,
     });
@@ -50,12 +49,7 @@
   });
 
   test('variation flag not found', async () => {
-<<<<<<< HEAD
-    // set context manually to pass validation
-    ldc.inputContext = { kind: 'user', key: 'test-user' };
-=======
     await ldc.identify({ kind: 'user', key: 'test-user' });
->>>>>>> fc4645eb
     const errorListener = jest.fn().mockName('errorListener');
     ldc.on('error', errorListener);
 
@@ -85,14 +79,19 @@
   test('variationDetail deleted flag not found', async () => {
     await ldc.identify(context);
 
-    // the context may have had auto env attributes added to it, so use that context for the
-    // upsert
-    const { checkedContext } = ldc;
+    const checkedContext = Context.fromLDContext(context);
 
     // @ts-ignore
     await ldc.flagManager.upsert(checkedContext, 'dev-test-flag', {
       version: 999,
-      flag: { deleted: true },
+      flag: {
+        deleted: true,
+        version: 0,
+        flagVersion: 0,
+        value: undefined,
+        variation: 0,
+        trackEvents: false,
+      },
     });
     const flag = ldc.variationDetail('dev-test-flag', 'deleted');
 
