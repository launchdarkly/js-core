import {
  DataSourceErrorKind,
  Encoding,
  EventName,
  EventSource,
  getStreamingUri,
  httpErrorMessage,
  HttpErrorResponse,
  internal,
  LDLogger,
  LDPollingError,
  LDStreamingError,
  ProcessStreamResponse,
  Requests,
  shouldRetry,
  subsystem,
} from '@launchdarkly/js-sdk-common';

import { StreamingDataSourceConfig } from '../datasource/DataSourceConfig';
import Requestor, { LDRequestError } from '../datasource/Requestor';

const reportJsonError = (
  type: string,
  data: string,
  logger?: LDLogger,
  errorHandler?: internal.StreamingErrorHandler,
) => {
  logger?.error(`Stream received invalid data in "${type}" message`);
  logger?.debug(`Invalid JSON follows: ${data}`);
  errorHandler?.(
    new LDStreamingError(DataSourceErrorKind.InvalidData, 'Malformed JSON data in event stream'),
  );
};

class StreamingProcessor implements subsystem.LDStreamProcessor {
  private readonly _headers: { [key: string]: string | string[] };
  private readonly _streamUri: string;

  private _eventSource?: EventSource;
  private _connectionAttemptStartTime?: number;

  constructor(
    private readonly _plainContextString: string,
    private readonly _dataSourceConfig: StreamingDataSourceConfig,
    private readonly _listeners: Map<EventName, ProcessStreamResponse>,
    private readonly _requests: Requests,
    encoding: Encoding,
<<<<<<< HEAD
    private readonly pollingRequestor: Requestor,
    private readonly diagnosticsManager?: internal.DiagnosticsManager,
    private readonly errorHandler?: internal.StreamingErrorHandler,
    private readonly logger?: LDLogger,
  ) {
    let path: string;
    if (dataSourceConfig.useReport && !requests.getEventSourceCapabilities().customMethod) {
      path = dataSourceConfig.paths.pathPing(encoding, plainContextString);
    } else {
      path = dataSourceConfig.useReport
        ? dataSourceConfig.paths.pathReport(encoding, plainContextString)
        : dataSourceConfig.paths.pathGet(encoding, plainContextString);
    }

=======
    private readonly _diagnosticsManager?: internal.DiagnosticsManager,
    private readonly _errorHandler?: internal.StreamingErrorHandler,
    private readonly _logger?: LDLogger,
  ) {
    // TODO: SC-255969 Implement better REPORT fallback logic
    if (_dataSourceConfig.useReport && !_requests.getEventSourceCapabilities().customMethod) {
      _logger?.error(
        "Configuration option useReport is true, but platform's EventSource does not support custom HTTP methods. Streaming may not work.",
      );
    }

    const path = _dataSourceConfig.useReport
      ? _dataSourceConfig.paths.pathReport(encoding, _plainContextString)
      : _dataSourceConfig.paths.pathGet(encoding, _plainContextString);

>>>>>>> f6fc40bc
    const parameters: { key: string; value: string }[] = [
      ...(_dataSourceConfig.queryParameters ?? []),
    ];
    if (this._dataSourceConfig.withReasons) {
      parameters.push({ key: 'withReasons', value: 'true' });
    }

    this._requests = _requests;
    this._headers = { ..._dataSourceConfig.baseHeaders };
    this._logger = _logger;
    this._streamUri = getStreamingUri(_dataSourceConfig.serviceEndpoints, path, parameters);
  }

  private _logConnectionStarted() {
    this._connectionAttemptStartTime = Date.now();
  }

  private _logConnectionResult(success: boolean) {
    if (this._connectionAttemptStartTime && this._diagnosticsManager) {
      this._diagnosticsManager.recordStreamInit(
        this._connectionAttemptStartTime,
        !success,
        Date.now() - this._connectionAttemptStartTime,
      );
    }

    this._connectionAttemptStartTime = undefined;
  }

  /**
   * This is a wrapper around the passed errorHandler which adds additional
   * diagnostics and logging logic.
   *
   * @param err The error to be logged and handled.
   * @return boolean whether to retry the connection.
   *
   * @private
   */
  private _retryAndHandleError(err: HttpErrorResponse) {
    if (!shouldRetry(err)) {
      this._logConnectionResult(false);
      this._errorHandler?.(
        new LDStreamingError(DataSourceErrorKind.ErrorResponse, err.message, err.status, false),
      );
      this._logger?.error(httpErrorMessage(err, 'streaming request'));
      return false;
    }

    this._logger?.warn(httpErrorMessage(err, 'streaming request', 'will retry'));
    this._logConnectionResult(false);
    this._logConnectionStarted();
    return true;
  }

  start() {
    this._logConnectionStarted();

    let methodAndBodyOverrides;
    if (this._dataSourceConfig.useReport) {
      // REPORT will include a body, so content type is required.
      this._headers['content-type'] = 'application/json';

      // orverrides default method with REPORT and adds body.
      methodAndBodyOverrides = { method: 'REPORT', body: this._plainContextString };
    } else {
      // no method or body override
      methodAndBodyOverrides = {};
    }

    // TLS is handled by the platform implementation.
    const eventSource = this._requests.createEventSource(this._streamUri, {
      headers: this._headers, // adds content-type header required when body will be present
      ...methodAndBodyOverrides,
      errorFilter: (error: HttpErrorResponse) => this._retryAndHandleError(error),
      initialRetryDelayMillis: this._dataSourceConfig.initialRetryDelayMillis,
      readTimeoutMillis: 5 * 60 * 1000,
      retryResetIntervalMillis: 60 * 1000,
    });
    this._eventSource = eventSource;

    eventSource.onclose = () => {
      this._logger?.info('Closed LaunchDarkly stream connection');
    };

    eventSource.onerror = () => {
      // The work is done by `errorFilter`.
    };

    eventSource.onopen = () => {
      this._logger?.info('Opened LaunchDarkly stream connection');
    };

    eventSource.onretrying = (e) => {
      this._logger?.info(`Will retry stream connection in ${e.delayMillis} milliseconds`);
    };

    this._listeners.forEach(({ deserializeData, processJson }, eventName) => {
      eventSource.addEventListener(eventName, (event) => {
        this._logger?.debug(`Received ${eventName} event`);

        if (event?.data) {
          this._logConnectionResult(true);
          const { data } = event;
          const dataJson = deserializeData(data);

          if (!dataJson) {
            reportJsonError(eventName, data, this._logger, this._errorHandler);
            return;
          }
          processJson(dataJson);
        } else {
          this._errorHandler?.(
            new LDStreamingError(
              DataSourceErrorKind.InvalidData,
              'Unexpected payload from event stream',
            ),
          );
        }
      });
    });

    // here we set up a listener that will poll when ping is received
    eventSource.addEventListener('ping', async () => {
      this.pollingRequestor.requestPayload();
      this.logger?.debug('Got PING, going to poll LaunchDarkly for feature flag updates');
      try {
        const res = await this.pollingRequestor.requestPayload();
        try {
          const payload = JSON.parse(res);
          try {
            // forward the payload on to the PUT listener
            this.listeners.get('put')?.processJson(payload);
          } catch (err) {
            this.logger?.error(`Exception from data handler: ${err}`);
          }
        } catch {
          this.logger?.error('Polling after ping received invalid data');
          this.logger?.debug(`Invalid JSON follows: ${res}`);
          this.errorHandler?.(
            new LDPollingError(
              DataSourceErrorKind.InvalidData,
              'Malformed JSON data in ping polling response',
            ),
          );
        }
      } catch (err) {
        const requestError = err as LDRequestError;
        this.errorHandler?.(
          new LDPollingError(
            DataSourceErrorKind.ErrorResponse,
            requestError.message,
            requestError.status,
          ),
        );
      }
    });
  }

  stop() {
    this._eventSource?.close();
    this._eventSource = undefined;
  }

  close() {
    this.stop();
  }
}

export default StreamingProcessor;<|MERGE_RESOLUTION|>--- conflicted
+++ resolved
@@ -45,38 +45,19 @@
     private readonly _listeners: Map<EventName, ProcessStreamResponse>,
     private readonly _requests: Requests,
     encoding: Encoding,
-<<<<<<< HEAD
-    private readonly pollingRequestor: Requestor,
-    private readonly diagnosticsManager?: internal.DiagnosticsManager,
-    private readonly errorHandler?: internal.StreamingErrorHandler,
-    private readonly logger?: LDLogger,
-  ) {
-    let path: string;
-    if (dataSourceConfig.useReport && !requests.getEventSourceCapabilities().customMethod) {
-      path = dataSourceConfig.paths.pathPing(encoding, plainContextString);
-    } else {
-      path = dataSourceConfig.useReport
-        ? dataSourceConfig.paths.pathReport(encoding, plainContextString)
-        : dataSourceConfig.paths.pathGet(encoding, plainContextString);
-    }
-
-=======
+    private readonly _pollingRequestor: Requestor,
     private readonly _diagnosticsManager?: internal.DiagnosticsManager,
     private readonly _errorHandler?: internal.StreamingErrorHandler,
     private readonly _logger?: LDLogger,
   ) {
-    // TODO: SC-255969 Implement better REPORT fallback logic
+    let path: string;
     if (_dataSourceConfig.useReport && !_requests.getEventSourceCapabilities().customMethod) {
-      _logger?.error(
-        "Configuration option useReport is true, but platform's EventSource does not support custom HTTP methods. Streaming may not work.",
-      );
-    }
-
-    const path = _dataSourceConfig.useReport
-      ? _dataSourceConfig.paths.pathReport(encoding, _plainContextString)
-      : _dataSourceConfig.paths.pathGet(encoding, _plainContextString);
-
->>>>>>> f6fc40bc
+      path = _dataSourceConfig.paths.pathPing(encoding, _plainContextString);
+    } else {
+      path = _dataSourceConfig.useReport
+        ? _dataSourceConfig.paths.pathReport(encoding, _plainContextString)
+        : _dataSourceConfig.paths.pathGet(encoding, _plainContextString);
+    }
     const parameters: { key: string; value: string }[] = [
       ...(_dataSourceConfig.queryParameters ?? []),
     ];
@@ -200,22 +181,22 @@
 
     // here we set up a listener that will poll when ping is received
     eventSource.addEventListener('ping', async () => {
-      this.pollingRequestor.requestPayload();
-      this.logger?.debug('Got PING, going to poll LaunchDarkly for feature flag updates');
+      this._pollingRequestor.requestPayload();
+      this._logger?.debug('Got PING, going to poll LaunchDarkly for feature flag updates');
       try {
-        const res = await this.pollingRequestor.requestPayload();
+        const res = await this._pollingRequestor.requestPayload();
         try {
           const payload = JSON.parse(res);
           try {
             // forward the payload on to the PUT listener
-            this.listeners.get('put')?.processJson(payload);
+            this._listeners.get('put')?.processJson(payload);
           } catch (err) {
-            this.logger?.error(`Exception from data handler: ${err}`);
+            this._logger?.error(`Exception from data handler: ${err}`);
           }
         } catch {
-          this.logger?.error('Polling after ping received invalid data');
-          this.logger?.debug(`Invalid JSON follows: ${res}`);
-          this.errorHandler?.(
+          this._logger?.error('Polling after ping received invalid data');
+          this._logger?.debug(`Invalid JSON follows: ${res}`);
+          this._errorHandler?.(
             new LDPollingError(
               DataSourceErrorKind.InvalidData,
               'Malformed JSON data in ping polling response',
@@ -224,7 +205,7 @@
         }
       } catch (err) {
         const requestError = err as LDRequestError;
-        this.errorHandler?.(
+        this._errorHandler?.(
           new LDPollingError(
             DataSourceErrorKind.ErrorResponse,
             requestError.message,
