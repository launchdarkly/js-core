import { Context, LDLogger, Platform } from '@launchdarkly/js-sdk-common';

import { namespaceForEnvironment } from '../storage/namespaceUtils';
import FlagPersistence from './FlagPersistence';
import { DefaultFlagStore } from './FlagStore';
import FlagUpdater, { FlagsChangeCallback } from './FlagUpdater';
import { ItemDescriptor } from './ItemDescriptor';

export interface FlagManager {
  get(key: string): ItemDescriptor | undefined;
  getAll(): { [key: string]: ItemDescriptor };
  init(context: Context, newFlags: { [key: string]: ItemDescriptor }): Promise<void>;
  upsert(context: Context, key: string, item: ItemDescriptor): Promise<boolean>;
  loadCached(context: Context): Promise<boolean>;
  on(callback: FlagsChangeCallback): void;
  off(callback: FlagsChangeCallback): void;
}

/**
 * Top level manager of flags for the client. LDClient should be using this
 * interface and not any of the specific instances managed by it. Updates from
 * data sources should be directed to the [init] and [upsert] methods of this
 * interface.
 */
<<<<<<< HEAD
=======
export interface FlagManager {
  /**
   * Attempts to get a flag by key from the current flags.
   */
  get(key: string): ItemDescriptor | undefined;

  /**
   * Gets all the current flags.
   */
  getAll(): { [key: string]: ItemDescriptor };

  /**
   * Initializes the flag manager with data from a data source.
   * Persistence initialization is handled by {@link FlagPersistence}
   */
  init(context: Context, newFlags: { [key: string]: ItemDescriptor }): Promise<void>;

  /**
   * Attempt to update a flag. If the flag is for the wrong context, or
   * it is of an older version, then an update will not be performed.
   */
  upsert(context: Context, key: string, item: ItemDescriptor): Promise<boolean>;

  /**
   * Asynchronously load cached values from persistence.
   */
  loadCached(context: Context): Promise<boolean>;

  /**
   * Register a flag change callback.
   */
  on(callback: FlagsChangeCallback): void;

  /**
   * Unregister a flag change callback.
   */
  off(callback: FlagsChangeCallback): void;
}

>>>>>>> 53f5bb89
export default class DefaultFlagManager implements FlagManager {
  private flagStore = new DefaultFlagStore();
  private flagUpdater: FlagUpdater;
  private flagPersistencePromise: Promise<FlagPersistence>;

  /**
   * @param platform implementation of various platform provided functionality
   * @param sdkKey that will be used to distinguish different environments
   * @param maxCachedContexts that specifies the max number of contexts that will be cached in persistence
   * @param logger used for logging various messages
   * @param timeStamper exists for testing purposes
   */
  constructor(
    platform: Platform,
    sdkKey: string,
    maxCachedContexts: number,
    logger: LDLogger,
    private readonly timeStamper: () => number = () => Date.now(),
  ) {
    this.flagUpdater = new FlagUpdater(this.flagStore, logger);
    this.flagPersistencePromise = this.initPersistence(
      platform,
      sdkKey,
      maxCachedContexts,
      logger,
      timeStamper,
    );
  }

  private async initPersistence(
    platform: Platform,
    sdkKey: string,
    maxCachedContexts: number,
    logger: LDLogger,
    timeStamper: () => number = () => Date.now(),
  ): Promise<FlagPersistence> {
    const environmentNamespace = await namespaceForEnvironment(platform.crypto, sdkKey);

    return new FlagPersistence(
      platform,
      environmentNamespace,
      maxCachedContexts,
      this.flagStore,
      this.flagUpdater,
      logger,
      timeStamper,
    );
  }

  get(key: string): ItemDescriptor | undefined {
    return this.flagStore.get(key);
  }

  getAll(): { [key: string]: ItemDescriptor } {
    return this.flagStore.getAll();
  }

  async init(context: Context, newFlags: { [key: string]: ItemDescriptor }): Promise<void> {
    return (await this.flagPersistencePromise).init(context, newFlags);
  }

  async upsert(context: Context, key: string, item: ItemDescriptor): Promise<boolean> {
    return (await this.flagPersistencePromise).upsert(context, key, item);
  }

  async loadCached(context: Context): Promise<boolean> {
    return (await this.flagPersistencePromise).loadCached(context);
  }

  on(callback: FlagsChangeCallback): void {
    this.flagUpdater.on(callback);
  }

  off(callback: FlagsChangeCallback): void {
    this.flagUpdater.off(callback);
  }
}<|MERGE_RESOLUTION|>--- conflicted
+++ resolved
@@ -6,24 +6,12 @@
 import FlagUpdater, { FlagsChangeCallback } from './FlagUpdater';
 import { ItemDescriptor } from './ItemDescriptor';
 
-export interface FlagManager {
-  get(key: string): ItemDescriptor | undefined;
-  getAll(): { [key: string]: ItemDescriptor };
-  init(context: Context, newFlags: { [key: string]: ItemDescriptor }): Promise<void>;
-  upsert(context: Context, key: string, item: ItemDescriptor): Promise<boolean>;
-  loadCached(context: Context): Promise<boolean>;
-  on(callback: FlagsChangeCallback): void;
-  off(callback: FlagsChangeCallback): void;
-}
-
 /**
  * Top level manager of flags for the client. LDClient should be using this
  * interface and not any of the specific instances managed by it. Updates from
  * data sources should be directed to the [init] and [upsert] methods of this
  * interface.
  */
-<<<<<<< HEAD
-=======
 export interface FlagManager {
   /**
    * Attempts to get a flag by key from the current flags.
@@ -63,7 +51,6 @@
   off(callback: FlagsChangeCallback): void;
 }
 
->>>>>>> 53f5bb89
 export default class DefaultFlagManager implements FlagManager {
   private flagStore = new DefaultFlagStore();
   private flagUpdater: FlagUpdater;
