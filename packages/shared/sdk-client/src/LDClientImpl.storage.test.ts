--- conflicted
+++ resolved
@@ -209,16 +209,11 @@
       indexStorageKey,
       expect.stringContaining('index'),
     );
-<<<<<<< HEAD
 
     expect(basicPlatform.storage.set).toHaveBeenNthCalledWith(
       2,
       flagStorageKey,
       JSON.stringify(defaultPutResponse),
-=======
-    expect(ldc.logger.debug).toHaveBeenCalledWith(
-      'OnIdentifyResolve no changes to emit from: stream PUT.',
->>>>>>> fc4645eb
     );
 
     // this is defaultPutResponse
