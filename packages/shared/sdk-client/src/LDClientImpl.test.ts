--- conflicted
+++ resolved
@@ -1,8 +1,4 @@
-<<<<<<< HEAD
 import { AutoEnvAttributes, clone, Hasher, LDContext, Platform } from '@launchdarkly/js-sdk-common';
-=======
-import { AutoEnvAttributes, clone, Hasher, LDContext } from '@launchdarkly/js-sdk-common';
->>>>>>> c77339ea
 import {
   createBasicPlatform,
   createLogger,
@@ -14,7 +10,6 @@
 import LDClientImpl from './LDClientImpl';
 import { Flags } from './types';
 
-<<<<<<< HEAD
 class MockHasher implements Hasher {
   private concated: string = '';
 
@@ -26,7 +21,7 @@
     return this.concated;
   }
 }
-=======
+
 let mockPlatform: ReturnType<typeof createBasicPlatform>;
 let logger: ReturnType<typeof createLogger>;
 
@@ -34,7 +29,6 @@
   mockPlatform = createBasicPlatform();
   logger = createLogger();
 });
->>>>>>> c77339ea
 
 jest.mock('@launchdarkly/js-sdk-common', () => {
   const actual = jest.requireActual('@launchdarkly/js-sdk-common');
@@ -74,20 +68,8 @@
   beforeEach(() => {
     defaultPutResponse = clone<Flags>(mockResponseJson);
     setupMockStreamingProcessor(false, defaultPutResponse);
-<<<<<<< HEAD
-    basicPlatform.crypto.randomUUID.mockReturnValue('random1');
-    hasher.digest.mockReturnValue('digested1');
-    ldc = new LDClientImpl(testSdkKey, AutoEnvAttributes.Enabled, basicPlatform, {
-=======
-    mockPlatform.crypto.randomUUID.mockReturnValue('random1');
-    const hasher: Hasher = {
-      update: jest.fn(() => hasher),
-      digest: jest.fn(() => 'digested1'),
-    };
-    mockPlatform.crypto.createHash = jest.fn(() => hasher);
 
     ldc = new LDClientImpl(testSdkKey, AutoEnvAttributes.Enabled, mockPlatform, {
->>>>>>> c77339ea
       logger,
       sendEvents: false,
     });
@@ -97,7 +79,6 @@
   });
 
   afterEach(() => {
-    console.log('RESET ALL MOCKS');
     jest.resetAllMocks();
   });
 
@@ -121,6 +102,13 @@
     defaultPutResponse['dev-test-flag'].value = false;
     const carContext: LDContext = { kind: 'car', key: 'test-car' };
 
+    mockPlatform.crypto.randomUUID.mockReturnValue('random1');
+    const hasher: Hasher = {
+      update: jest.fn(() => hasher),
+      digest: jest.fn(() => 'digested1'),
+    };
+    mockPlatform.crypto.createHash = jest.fn(() => hasher);
+
     await ldc.identify(carContext);
     const c = ldc.getContext();
     const all = ldc.allFlags();
@@ -185,6 +173,13 @@
     defaultPutResponse['dev-test-flag'].value = false;
     const carContext: LDContext = { kind: 'car', anonymous: true, key: '' };
 
+    mockPlatform.crypto.randomUUID.mockReturnValue('random1');
+    const hasher: Hasher = {
+      update: jest.fn(() => hasher),
+      digest: jest.fn(() => 'digested1'),
+    };
+    mockPlatform.crypto.createHash = jest.fn(() => hasher);
+
     await ldc.identify(carContext);
     const c = ldc.getContext();
     const all = ldc.allFlags();
@@ -234,14 +229,14 @@
 
   it('can complete identification using storage', async () => {
     const data: Record<string, string> = {};
-    basicPlatform.storage = {
-      get: (key: string) => data[key],
-      set: (key: string, value: string) => {
+    mockPlatform.storage = {
+      get: jest.fn((key) =>data[key]),
+      set: jest.fn((key: string, value: string) => {
         data[key] = value;
-      },
-      clear: (key: string) => {
+      }),
+      clear: jest.fn((key: string) => {
         delete data[key];
-      },
+      }),
     };
 
     // First identify should populate storage.
@@ -259,9 +254,9 @@
     const data: Record<string, string> = {};
 
     const isolateCrypto: Platform = {
-      encoding: basicPlatform.encoding,
-      info: basicPlatform.info,
-      requests: basicPlatform.requests,
+      encoding: mockPlatform.encoding,
+      info: mockPlatform.info,
+      requests: mockPlatform.requests,
       crypto: {
         createHash: (type: string) => {
           console.log('CREATING HASHER', type);
