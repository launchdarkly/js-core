--- conflicted
+++ resolved
@@ -3,11 +3,6 @@
 export * from '@launchdarkly/js-sdk-common';
 
 export * as platform from '@launchdarkly/js-sdk-common';
-<<<<<<< HEAD
-export * from './api';
-export { StreamingPaths } from './streaming';
-=======
->>>>>>> fca4d929
 
 // To replace the exports from `export *` we need to name them.
 // So the below exports replace them with the Node specific variants.
@@ -21,4 +16,7 @@
   ConnectionMode,
 } from './api';
 
+export { StreamingPaths } from './streaming';
+
+
 export { LDClientImpl };