import {
  AutoEnvAttributes,
  ClientContext,
  clone,
  Context,
  Encoding,
  internal,
  LDClientError,
  LDContext,
  LDFlagSet,
  LDFlagValue,
  LDLogger,
  Platform,
  ProcessStreamResponse,
  EventName as StreamEventName,
  timedPromise,
  TypeValidators,
} from '@launchdarkly/js-sdk-common';
import { LDStreamProcessor } from '@launchdarkly/js-sdk-common/dist/api/subsystem';

import { ConnectionMode, LDClient, type LDOptions } from './api';
import { LDEvaluationDetail, LDEvaluationDetailTyped } from './api/LDEvaluationDetail';
import { LDIdentifyOptions } from './api/LDIdentifyOptions';
import Configuration from './configuration';
import { addAutoEnv } from './context/addAutoEnv';
import { ensureKey } from './context/ensureKey';
import createDiagnosticsManager from './diagnostics/createDiagnosticsManager';
import {
  createErrorEvaluationDetail,
  createSuccessEvaluationDetail,
} from './evaluation/evaluationDetail';
import createEventProcessor from './events/createEventProcessor';
import EventFactory from './events/EventFactory';
import FlagManager from './flag-manager/FlagManager';
import { ItemDescriptor } from './flag-manager/ItemDescriptor';
import LDEmitter, { EventName } from './LDEmitter';
import PollingProcessor from './polling/PollingProcessor';
import { StreamingPaths, StreamingProcessor } from './streaming';
import { DeleteFlag, Flags, PatchFlag } from './types';

const { ClientMessages, ErrorKinds } = internal;

export default class LDClientImpl implements LDClient {
  private readonly config: Configuration;
  private uncheckedContext?: LDContext;
  private checkedContext?: Context;
  private readonly diagnosticsManager?: internal.DiagnosticsManager;
  private eventProcessor?: internal.EventProcessor;
  private identifyTimeout: number = 5;
  readonly logger: LDLogger;
  private updateProcessor?: LDStreamProcessor;

  private readonly highTimeoutThreshold: number = 15;

  private eventFactoryDefault = new EventFactory(false);
  private eventFactoryWithReasons = new EventFactory(true);
  private emitter: LDEmitter;
  private flagManager: FlagManager;

  private readonly clientContext: ClientContext;

  private eventSendingEnabled: boolean = true;
  private networkAvailable: boolean = true;
  private connectionMode: ConnectionMode;

  /**
   * Creates the client object synchronously. No async, no network calls.
   */
  constructor(
    public readonly sdkKey: string,
    public readonly autoEnvAttributes: AutoEnvAttributes,
    public readonly platform: Platform,
    options: LDOptions,
    internalOptions?: internal.LDInternalOptions,
  ) {
    if (!sdkKey) {
      throw new Error('You must configure the client with a client-side SDK key');
    }

    if (!platform.encoding) {
      throw new Error('Platform must implement Encoding because btoa is required.');
    }

    this.config = new Configuration(options, internalOptions);
    this.connectionMode = this.config.initialConnectionMode;
    this.clientContext = new ClientContext(sdkKey, this.config, platform);
    this.logger = this.config.logger;
    this.flagManager = new FlagManager(
      this.platform,
      sdkKey,
      this.config.maxCachedContexts,
      this.config.logger,
    );
    this.diagnosticsManager = createDiagnosticsManager(sdkKey, this.config, platform);
    this.eventProcessor = createEventProcessor(
      sdkKey,
      this.config,
      platform,
      this.diagnosticsManager,
      !this.isOffline(),
    );
    this.emitter = new LDEmitter();
    this.emitter.on('change', (c: LDContext, changedKeys: string[]) => {
      this.logger.debug(`change: context: ${JSON.stringify(c)}, flags: ${changedKeys}`);
    });
    this.emitter.on('error', (c: LDContext, err: any) => {
      this.logger.error(`error: ${err}, context: ${JSON.stringify(c)}`);
    });

    this.flagManager.on((context, flagKeys) => {
      const ldContext = Context.toLDContext(context);
      this.emitter.emit('change', ldContext, flagKeys);
    });
  }

  /**
   * Sets the SDK connection mode.
   *
   * @param mode - One of supported {@link ConnectionMode}. Default is 'streaming'.
   */
  async setConnectionMode(mode: ConnectionMode): Promise<void> {
    if (this.connectionMode === mode) {
      this.logger.debug(`setConnectionMode ignored. Mode is already '${mode}'.`);
      return Promise.resolve();
    }

    this.connectionMode = mode;
    this.logger.debug(`setConnectionMode ${mode}.`);

    switch (mode) {
      case 'offline':
        this.updateProcessor?.close();
        break;
      case 'polling':
      case 'streaming':
        if (this.uncheckedContext) {
          // identify will start the update processor
          return this.identify(this.uncheckedContext, { timeout: this.identifyTimeout });
        }

        break;
      default:
        this.logger.warn(
          `Unknown ConnectionMode: ${mode}. Only 'offline', 'streaming', and 'polling' are supported.`,
        );
        break;
    }

    return Promise.resolve();
  }

  /**
   * Gets the SDK connection mode.
   */
  getConnectionMode(): ConnectionMode {
    return this.connectionMode;
  }

  isOffline() {
    return this.connectionMode === 'offline';
  }

  allFlags(): LDFlagSet {
    // extracting all flag values
    const result = Object.entries(this.flagManager.getAll()).reduce(
      (acc: LDFlagSet, [key, descriptor]) => {
        if (descriptor.flag !== null && descriptor.flag !== undefined && !descriptor.flag.deleted) {
          acc[key] = descriptor.flag.value;
        }
        return acc;
      },
      {},
    );
    return result;
  }

  async close(): Promise<void> {
    await this.flush();
    this.eventProcessor?.close();
    this.updateProcessor?.close();
    this.logger.debug('Closed event processor and data source.');
  }

  async flush(): Promise<{ error?: Error; result: boolean }> {
    try {
      await this.eventProcessor?.flush();
      this.logger.debug('Successfully flushed event processor.');
    } catch (e) {
      this.logger.error(`Error flushing event processor: ${e}.`);
      return { error: e as Error, result: false };
    }

    return { result: true };
  }

  getContext(): LDContext | undefined {
    // The LDContext returned here may have been modified by the SDK (for example: adding auto env attributes).
    // We are returning an LDContext here to maintain a consistent represetnation of context to the consuming
    // code.  We are returned the unchecked context so that if a consumer identifies with an invalid context
    // and then calls getContext, they get back the same context they provided, without any assertion about
    // validity.
    return this.uncheckedContext ? clone<LDContext>(this.uncheckedContext) : undefined;
  }

  private createStreamListeners(
    context: Context,
    identifyResolve: any,
  ): Map<StreamEventName, ProcessStreamResponse> {
    const listeners = new Map<StreamEventName, ProcessStreamResponse>();

    listeners.set('put', {
      deserializeData: JSON.parse,
      processJson: async (evalResults: Flags) => {
        this.logger.debug(`Stream PUT: ${Object.keys(evalResults)}`);

        // mapping flags to item descriptors
        const descriptors = Object.entries(evalResults).reduce(
          (acc: { [k: string]: ItemDescriptor }, [key, flag]) => {
            acc[key] = { version: flag.version, flag };
            return acc;
          },
          {},
        );
        await this.flagManager.init(context, descriptors).then(identifyResolve());
      },
    });

    listeners.set('patch', {
      deserializeData: JSON.parse,
      processJson: async (patchFlag: PatchFlag) => {
        this.logger.debug(`Stream PATCH ${JSON.stringify(patchFlag, null, 2)}`);
        this.flagManager.upsert(context, patchFlag.key, {
          version: patchFlag.version,
          flag: patchFlag,
        });
      },
    });

    listeners.set('delete', {
      deserializeData: JSON.parse,
      processJson: async (deleteFlag: DeleteFlag) => {
        this.logger.debug(`Stream DELETE ${JSON.stringify(deleteFlag, null, 2)}`);

        this.flagManager.upsert(context, deleteFlag.key, {
          version: deleteFlag.version,
          flag: {
            ...deleteFlag,
            deleted: true,
            // props below are set to sensible defaults. they are irrelevant
            // because this flag has been deleted.
            flagVersion: 0,
            value: undefined,
            variation: 0,
            trackEvents: false,
          },
        });
      },
    });

    return listeners;
  }

  protected getStreamingPaths(): StreamingPaths {
    return {
      pathGet(_encoding: Encoding, _credential: string, _plainContextString: string): string {
        throw new Error(
          'getStreamingPaths not implemented. Client sdks must implement getStreamingPaths for streaming with GET to work.',
        );
      },
      pathReport(_encoding: Encoding, _credential: string, _plainContextString: string): string {
        throw new Error(
          'getStreamingPaths not implemented. Client sdks must implement getStreamingPaths for streaming with REPORT to work.',
        );
      },
    };
  }

  /**
   * Generates the url path for polling.
   * @param _context
   *
   * @protected This function must be overridden in subclasses for polling
   * to work.
   * @param _context The LDContext object
   */
  protected createPollUriPath(_context: LDContext): string {
    throw new Error(
      'createPollUriPath not implemented. Client sdks must implement createPollUriPath for polling to work.',
    );
  }

  private createIdentifyPromise(timeout: number) {
    let res: any;
    let rej: any;

    const slow = new Promise<void>((resolve, reject) => {
      res = resolve;
      rej = reject;
    });

    const timed = timedPromise(timeout, 'identify');
    const raced = Promise.race([timed, slow]).catch((e) => {
      if (e.message.includes('timed out')) {
        this.logger.error(`identify error: ${e}`);
      }
      throw e;
    });

    return { identifyPromise: raced, identifyResolve: res, identifyReject: rej };
  }

  /**
   * Identifies a context to LaunchDarkly. See {@link LDClient.identify}.
   *
   * @param pristineContext The LDContext object to be identified.
   * @param identifyOptions Optional configuration. See {@link LDIdentifyOptions}.
   * @returns A Promise which resolves when the flag values for the specified
   * context are available. It rejects when:
   *
   * 1. The context is unspecified or has no key.
   *
   * 2. The identify timeout is exceeded. In client SDKs this defaults to 5s.
   * You can customize this timeout with {@link LDIdentifyOptions | identifyOptions}.
   *
   * 3. A network error is encountered during initialization.
   */
  async identify(pristineContext: LDContext, identifyOptions?: LDIdentifyOptions): Promise<void> {
    // In offline mode we do not support waiting for results.
    const waitForNetworkResults = !!identifyOptions?.waitForNetworkResults && !this.isOffline();

    if (identifyOptions?.timeout) {
      this.identifyTimeout = identifyOptions.timeout;
    }

    if (this.identifyTimeout > this.highTimeoutThreshold) {
      this.logger.warn(
        'The identify function was called with a timeout greater than ' +
          `${this.highTimeoutThreshold} seconds. We recommend a timeout of less than ` +
          `${this.highTimeoutThreshold} seconds.`,
      );
    }

    let context = await ensureKey(pristineContext, this.platform);

    if (this.autoEnvAttributes === AutoEnvAttributes.Enabled) {
      context = await addAutoEnv(context, this.platform, this.config);
    }

    const checkedContext = Context.fromLDContext(context);
    if (!checkedContext.valid) {
      const error = new Error('Context was unspecified or had no key');
      this.emitter.emit('error', context, error);
      return Promise.reject(error);
    }
    this.uncheckedContext = context;
    this.checkedContext = checkedContext;

    this.eventProcessor?.sendEvent(this.eventFactoryDefault.identifyEvent(this.checkedContext));
    const { identifyPromise, identifyResolve, identifyReject } = this.createIdentifyPromise(
      this.identifyTimeout,
    );
    this.logger.debug(`Identifying ${JSON.stringify(this.checkedContext)}`);

    const loadedFromCache = await this.flagManager.loadCached(this.checkedContext);
    if (loadedFromCache && !waitForNetworkResults) {
      this.logger.debug('Identify completing with cached flags');
      identifyResolve();
    }
    if (loadedFromCache && waitForNetworkResults) {
      this.logger.debug(
        'Identify - Flags loaded from cache, but identify was requested with "waitForNetworkResults"',
      );
    }

    if (this.isOffline()) {
      if (loadedFromCache) {
        this.logger.debug('Offline identify - using cached flags.');
      } else {
        this.logger.debug(
          'Offline identify - no cached flags, using defaults or already loaded flags.',
        );
        identifyResolve();
      }
    } else {
      this.updateProcessor?.close();
      switch (this.getConnectionMode()) {
        case 'streaming':
          this.createStreamingProcessor(context, checkedContext, identifyResolve, identifyReject);
          break;
        case 'polling':
          this.createPollingProcessor(context, checkedContext, identifyResolve, identifyReject);
          break;
        default:
          break;
      }
      this.updateProcessor!.start();
    }

    return identifyPromise;
  }

  private createPollingProcessor(
    context: LDContext,
    checkedContext: Context,
    identifyResolve: any,
    identifyReject: any,
  ) {
    const parameters: { key: string; value: string }[] = [];
    if (this.config.withReasons) {
      parameters.push({ key: 'withReasons', value: 'true' });
    }

    this.updateProcessor = new PollingProcessor(
      this.sdkKey,
      this.clientContext.platform.requests,
      this.clientContext.platform.info,
      this.createPollUriPath(context),
      parameters,
      this.config,
      async (flags) => {
        this.logger.debug(`Handling polling result: ${Object.keys(flags)}`);

        // mapping flags to item descriptors
        const descriptors = Object.entries(flags).reduce(
          (acc: { [k: string]: ItemDescriptor }, [key, flag]) => {
            acc[key] = { version: flag.version, flag };
            return acc;
          },
          {},
        );

        await this.flagManager.init(checkedContext, descriptors).then(identifyResolve());
      },
      (err) => {
        identifyReject(err);
        this.emitter.emit('error', context, err);
      },
    );
  }

  private createStreamingProcessor(
    context: LDContext,
    checkedContext: Context,
    identifyResolve: any,
    identifyReject: any,
  ) {
<<<<<<< HEAD
    this.updateProcessor = new StreamingProcessor(
      JSON.stringify(context),
      {
        credential: this.sdkKey,
        streamingEndpoint: this.config.serviceEndpoints.streaming,
        paths: this.getStreamingPaths(),
        tags: this.clientContext.basicConfiguration.tags,
        info: this.platform.info,
        initialRetryDelayMillis: 1000,
        withReasons: this.config.withReasons,
        useReport: this.config.useReport,
      },
=======
    const parameters: { key: string; value: string }[] = [];
    if (this.config.withReasons) {
      parameters.push({ key: 'withReasons', value: 'true' });
    }

    this.updateProcessor = new internal.StreamingProcessor(
      this.sdkKey,
      this.clientContext,
      this.createStreamUriPath(context),
      parameters,
>>>>>>> fca4d929
      this.createStreamListeners(checkedContext, identifyResolve),
      this.platform.requests,
      this.platform.encoding!,
      this.diagnosticsManager,
      (e) => {
        identifyReject(e);
        this.emitter.emit('error', context, e);
      },
    );
  }

  off(eventName: EventName, listener: Function): void {
    this.emitter.off(eventName, listener);
  }

  on(eventName: EventName, listener: Function): void {
    this.emitter.on(eventName, listener);
  }

  track(key: string, data?: any, metricValue?: number): void {
    if (!this.checkedContext || !this.checkedContext.valid) {
      this.logger.warn(ClientMessages.missingContextKeyNoEvent);
      return;
    }

    // 0 is valid, so do not truthy check the metric value
    if (metricValue !== undefined && !TypeValidators.Number.is(metricValue)) {
      this.logger?.warn(ClientMessages.invalidMetricValue(typeof metricValue));
    }

    this.eventProcessor?.sendEvent(
      this.eventFactoryDefault.customEvent(key, this.checkedContext!, data, metricValue),
    );
  }

  private variationInternal(
    flagKey: string,
    defaultValue: any,
    eventFactory: EventFactory,
    typeChecker?: (value: any) => [boolean, string],
  ): LDEvaluationDetail {
    if (!this.uncheckedContext) {
      this.logger.debug(ClientMessages.missingContextKeyNoEvent);
      return createErrorEvaluationDetail(ErrorKinds.UserNotSpecified, defaultValue);
    }

    const evalContext = Context.fromLDContext(this.uncheckedContext);
    const foundItem = this.flagManager.get(flagKey);

    if (foundItem === undefined || foundItem.flag.deleted) {
      const defVal = defaultValue ?? null;
      const error = new LDClientError(
        `Unknown feature flag "${flagKey}"; returning default value ${defVal}.`,
      );
      this.emitter.emit('error', this.uncheckedContext, error);
      this.eventProcessor?.sendEvent(
        this.eventFactoryDefault.unknownFlagEvent(flagKey, defVal, evalContext),
      );
      return createErrorEvaluationDetail(ErrorKinds.FlagNotFound, defaultValue);
    }

    const { reason, value, variation } = foundItem.flag;

    if (typeChecker) {
      const [matched, type] = typeChecker(value);
      if (!matched) {
        this.eventProcessor?.sendEvent(
          eventFactory.evalEventClient(
            flagKey,
            defaultValue, // track default value on type errors
            defaultValue,
            foundItem.flag,
            evalContext,
            reason,
          ),
        );
        const error = new LDClientError(
          `Wrong type "${type}" for feature flag "${flagKey}"; returning default value`,
        );
        this.emitter.emit('error', this.uncheckedContext, error);
        return createErrorEvaluationDetail(ErrorKinds.WrongType, defaultValue);
      }
    }

    const successDetail = createSuccessEvaluationDetail(value, variation, reason);
    if (variation === undefined || variation === null) {
      this.logger.debug('Result value is null in variation');
      successDetail.value = defaultValue;
    }
    this.eventProcessor?.sendEvent(
      eventFactory.evalEventClient(
        flagKey,
        value,
        defaultValue,
        foundItem.flag,
        evalContext,
        reason,
      ),
    );
    return successDetail;
  }

  variation(flagKey: string, defaultValue?: LDFlagValue): LDFlagValue {
    const { value } = this.variationInternal(flagKey, defaultValue, this.eventFactoryDefault);
    return value;
  }
  variationDetail(flagKey: string, defaultValue?: LDFlagValue): LDEvaluationDetail {
    return this.variationInternal(flagKey, defaultValue, this.eventFactoryWithReasons);
  }

  private typedEval<T>(
    key: string,
    defaultValue: T,
    eventFactory: EventFactory,
    typeChecker: (value: unknown) => [boolean, string],
  ): LDEvaluationDetailTyped<T> {
    return this.variationInternal(key, defaultValue, eventFactory, typeChecker);
  }

  boolVariation(key: string, defaultValue: boolean): boolean {
    return this.typedEval(key, defaultValue, this.eventFactoryDefault, (value) => [
      TypeValidators.Boolean.is(value),
      TypeValidators.Boolean.getType(),
    ]).value;
  }

  jsonVariation(key: string, defaultValue: unknown): unknown {
    return this.variation(key, defaultValue);
  }

  numberVariation(key: string, defaultValue: number): number {
    return this.typedEval(key, defaultValue, this.eventFactoryDefault, (value) => [
      TypeValidators.Number.is(value),
      TypeValidators.Number.getType(),
    ]).value;
  }

  stringVariation(key: string, defaultValue: string): string {
    return this.typedEval(key, defaultValue, this.eventFactoryDefault, (value) => [
      TypeValidators.String.is(value),
      TypeValidators.String.getType(),
    ]).value;
  }

  boolVariationDetail(key: string, defaultValue: boolean): LDEvaluationDetailTyped<boolean> {
    return this.typedEval(key, defaultValue, this.eventFactoryWithReasons, (value) => [
      TypeValidators.Boolean.is(value),
      TypeValidators.Boolean.getType(),
    ]);
  }

  numberVariationDetail(key: string, defaultValue: number): LDEvaluationDetailTyped<number> {
    return this.typedEval(key, defaultValue, this.eventFactoryWithReasons, (value) => [
      TypeValidators.Number.is(value),
      TypeValidators.Number.getType(),
    ]);
  }

  stringVariationDetail(key: string, defaultValue: string): LDEvaluationDetailTyped<string> {
    return this.typedEval(key, defaultValue, this.eventFactoryWithReasons, (value) => [
      TypeValidators.String.is(value),
      TypeValidators.String.getType(),
    ]);
  }

  jsonVariationDetail(key: string, defaultValue: unknown): LDEvaluationDetailTyped<unknown> {
    return this.variationDetail(key, defaultValue);
  }

  /**
   * Inform the client of the network state. Can be used to modify connection behavior.
   *
   * For instance the implementation may choose to suppress errors from connections if the client
   * knows that there is no network available.
   * @param _available True when there is an available network.
   */
  protected setNetworkAvailability(available: boolean): void {
    this.networkAvailable = available;
    // Not yet supported.
  }

  /**
   * Enable/Disable event sending.
   * @param enabled True to enable event processing, false to disable.
   * @param flush True to flush while disabling. Useful to flush on certain state transitions.
   */
  protected setEventSendingEnabled(enabled: boolean, flush: boolean): void {
    if (this.eventSendingEnabled === enabled) {
      return;
    }
    this.eventSendingEnabled = enabled;

    if (enabled) {
      this.logger.debug('Starting event processor');
      this.eventProcessor?.start();
    } else if (flush) {
      this.logger?.debug('Flushing event processor before disabling.');
      // Disable and flush.
      this.flush().then(() => {
        // While waiting for the flush event sending could be re-enabled, in which case
        // we do not want to close the event processor.
        if (!this.eventSendingEnabled) {
          this.logger?.debug('Stopping event processor.');
          this.eventProcessor?.close();
        }
      });
    } else {
      // Just disabled.
      this.logger?.debug('Stopping event processor.');
      this.eventProcessor?.close();
    }
  }
}<|MERGE_RESOLUTION|>--- conflicted
+++ resolved
@@ -444,12 +444,11 @@
     identifyResolve: any,
     identifyReject: any,
   ) {
-<<<<<<< HEAD
     this.updateProcessor = new StreamingProcessor(
       JSON.stringify(context),
       {
         credential: this.sdkKey,
-        streamingEndpoint: this.config.serviceEndpoints.streaming,
+        serviceEndpoints: this.config.serviceEndpoints,
         paths: this.getStreamingPaths(),
         tags: this.clientContext.basicConfiguration.tags,
         info: this.platform.info,
@@ -457,18 +456,6 @@
         withReasons: this.config.withReasons,
         useReport: this.config.useReport,
       },
-=======
-    const parameters: { key: string; value: string }[] = [];
-    if (this.config.withReasons) {
-      parameters.push({ key: 'withReasons', value: 'true' });
-    }
-
-    this.updateProcessor = new internal.StreamingProcessor(
-      this.sdkKey,
-      this.clientContext,
-      this.createStreamUriPath(context),
-      parameters,
->>>>>>> fca4d929
       this.createStreamListeners(checkedContext, identifyResolve),
       this.platform.requests,
       this.platform.encoding!,
