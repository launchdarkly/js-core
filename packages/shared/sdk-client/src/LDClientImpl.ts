import {
  ClientContext,
  clone,
  Context,
  internal,
  LDClientError,
  LDContext,
  LDEvaluationDetail,
  LDEvaluationDetailTyped,
  LDFlagSet,
  LDFlagValue,
  LDLogger,
  Platform,
  ProcessStreamResponse,
  EventName as StreamEventName,
  subsystem,
  TypeValidators,
} from '@launchdarkly/js-sdk-common';

import { LDClient, type LDOptions } from './api';
import LDEmitter, { EventName } from './api/LDEmitter';
import Configuration from './configuration';
import createDiagnosticsManager from './diagnostics/createDiagnosticsManager';
import createEventProcessor from './events/createEventProcessor';
import EventFactory from './events/EventFactory';
import { DeleteFlag, Flags, PatchFlag } from './types';
import { calculateFlagChanges } from './utils';

const { createErrorEvaluationDetail, createSuccessEvaluationDetail, ClientMessages, ErrorKinds } =
  internal;

export default class LDClientImpl implements LDClient {
  config: Configuration;
  context?: LDContext;
  diagnosticsManager?: internal.DiagnosticsManager;
  eventProcessor: subsystem.LDEventProcessor;
  streamer?: internal.StreamingProcessor;
  logger: LDLogger;

  private eventFactoryDefault = new EventFactory(false);
  private eventFactoryWithReasons = new EventFactory(true);
  private emitter: LDEmitter;
  private flags: Flags = {};
  private identifyChangeListener?: (c: LDContext, changedKeys: string[]) => void;
  private identifyErrorListener?: (c: LDContext, err: any) => void;

  private readonly clientContext: ClientContext;

  /**
   * Creates the client object synchronously. No async, no network calls.
   */
  constructor(
    public readonly sdkKey: string,
    public readonly platform: Platform,
    options: LDOptions,
    internalOptions?: internal.LDInternalOptions,
  ) {
    if (!sdkKey) {
      throw new Error('You must configure the client with a client-side SDK key');
    }

    if (!platform.encoding) {
      throw new Error('Platform must implement Encoding because btoa is required.');
    }

    this.config = new Configuration(options, internalOptions);
    this.clientContext = new ClientContext(sdkKey, this.config, platform);
    this.logger = this.config.logger;
    this.diagnosticsManager = createDiagnosticsManager(sdkKey, this.config, platform);
    this.eventProcessor = createEventProcessor(
      sdkKey,
      this.config,
      platform,
      this.diagnosticsManager,
    );
    this.emitter = new LDEmitter();
  }

  allFlags(): LDFlagSet {
    const result: LDFlagSet = {};
    Object.entries(this.flags).forEach(([k, r]) => {
      if (!r.deleted) {
        result[k] = r.value;
      }
    });
    return result;
  }

  async close(): Promise<void> {
    await this.flush();
    this.eventProcessor.close();
    this.streamer?.close();
  }

  async flush(): Promise<{ error?: Error; result: boolean }> {
    try {
      await this.eventProcessor.flush();
    } catch (e) {
      return { error: e as Error, result: false };
    }
    return { result: true };
  }

  getContext(): LDContext | undefined {
    return this.context ? clone<LDContext>(this.context) : undefined;
  }

  private createStreamListeners(
    context: LDContext,
    canonicalKey: string,
    identifyResolve: any,
  ): Map<StreamEventName, ProcessStreamResponse> {
    const listeners = new Map<StreamEventName, ProcessStreamResponse>();

    listeners.set('put', {
      deserializeData: JSON.parse,
      processJson: async (dataJson: Flags) => {
        this.logger.debug(`Streamer PUT: ${Object.keys(dataJson)}`);
        const changedKeys = calculateFlagChanges(this.flags, dataJson);
        this.context = context;
        this.flags = dataJson;
        await this.platform.storage?.set(canonicalKey, JSON.stringify(this.flags));

        if (changedKeys.length > 0) {
          this.logger.debug(`Emitting changes from PUT: ${changedKeys}`);
          // emitting change resolves identify
          this.emitter.emit('change', context, changedKeys);
        } else {
          // manually resolve identify
          this.logger.debug('Not emitting changes from PUT');
          identifyResolve();
        }
      },
    });

    listeners.set('patch', {
      deserializeData: JSON.parse,
      processJson: async (dataJson: PatchFlag) => {
        this.logger.debug(`Streamer PATCH ${JSON.stringify(dataJson, null, 2)}`);
        const existing = this.flags[dataJson.key];

        // add flag if it doesn't exist or update it if version is newer
        if (!existing || (existing && dataJson.version > existing.version)) {
          this.flags[dataJson.key] = dataJson;
          await this.platform.storage?.set(canonicalKey, JSON.stringify(this.flags));
          const changedKeys = [dataJson.key];
          this.logger.debug(`Emitting changes from PATCH: ${changedKeys}`);
          this.emitter.emit('change', context, changedKeys);
        }
      },
    });

    listeners.set('delete', {
      deserializeData: JSON.parse,
      processJson: async (dataJson: DeleteFlag) => {
        this.logger.debug(`Streamer DELETE ${JSON.stringify(dataJson, null, 2)}`);
        const existing = this.flags[dataJson.key];

<<<<<<< HEAD
        if (existing && existing.version <= dataJson.version) {
          delete this.flags[dataJson.key];
=======
        // the deleted flag is saved as tombstoned
        if (!existing || existing.version < dataJson.version) {
          this.flags[dataJson.key] = {
            ...dataJson,
            deleted: true,
            // props below are set to sensible defaults. they are irrelevant
            // because this flag has been deleted.
            flagVersion: 0,
            value: undefined,
            variation: 0,
            trackEvents: false,
          };
>>>>>>> 37ff40ea
          await this.platform.storage?.set(canonicalKey, JSON.stringify(this.flags));
          const changedKeys = [dataJson.key];
          this.logger.debug(`Emitting changes from DELETE: ${changedKeys}`);
          this.emitter.emit('change', context, changedKeys);
        }
      },
    });

    return listeners;
  }

  /**
   * Generates the url path for streamer.
   *
   * For mobile key: /meval/${base64-encoded-context}
   * For clientSideId: /eval/${envId}/${base64-encoded-context}
   *
   * the path.
   *
   * @protected This function must be overridden in subclasses for streamer
   * to work.
   * @param _context The LDContext object
   */
  protected createStreamUriPath(_context: LDContext): string {
    throw new Error(
      'createStreamUriPath not implemented. client sdks must implement createStreamUriPath for streamer to work',
    );
  }

  private createPromiseWithListeners() {
    let res: any;
    const p = new Promise<void>((resolve, reject) => {
      res = resolve;

      if (this.identifyChangeListener) {
        this.emitter.off('change', this.identifyChangeListener);
      }
      if (this.identifyErrorListener) {
        this.emitter.off('error', this.identifyErrorListener);
      }

      this.identifyChangeListener = (c: LDContext, changedKeys: string[]) => {
        this.logger.debug(`change: context: ${JSON.stringify(c)}, flags: ${changedKeys}`);
        resolve();
      };
      this.identifyErrorListener = (c: LDContext, err: any) => {
        this.logger.debug(`error: ${err}, context: ${JSON.stringify(c)}`);
        reject(err);
      };

      this.emitter.on('change', this.identifyChangeListener);
      this.emitter.on('error', this.identifyErrorListener);
    });

    return { identifyPromise: p, identifyResolve: res };
  }

  private async getFlagsFromStorage(canonicalKey: string): Promise<Flags | undefined> {
    const f = await this.platform.storage?.get(canonicalKey);
    return f ? JSON.parse(f) : undefined;
  }

  // TODO: implement secure mode
  async identify(context: LDContext, _hash?: string): Promise<void> {
    const checkedContext = Context.fromLDContext(context);
    if (!checkedContext.valid) {
      const error = new Error('Context was unspecified or had no key');
      this.logger.error(error);
      this.emitter.emit('error', context, error);
      return Promise.reject(error);
    }

    const { identifyPromise, identifyResolve } = this.createPromiseWithListeners();
    this.logger.debug(`Identifying ${JSON.stringify(context)}`);
    this.emitter.emit('identifying', context);

    const flagsStorage = await this.getFlagsFromStorage(checkedContext.canonicalKey);
    if (flagsStorage) {
      this.logger.debug('Using storage');

      const changedKeys = calculateFlagChanges(this.flags, flagsStorage);
      this.context = context;
      this.flags = flagsStorage;
      this.emitter.emit('change', context, changedKeys);
    }

    this.streamer?.close();
    this.streamer = new internal.StreamingProcessor(
      this.sdkKey,
      this.clientContext,
      this.createStreamUriPath(context),
      this.createStreamListeners(context, checkedContext.canonicalKey, identifyResolve),
      this.diagnosticsManager,
      (e) => {
        this.logger.error(e);
        this.emitter.emit('error', context, e);
      },
    );
    this.streamer.start();

    return identifyPromise;
  }

  off(eventName: EventName, listener: Function): void {
    this.emitter.off(eventName, listener);
  }

  on(eventName: EventName, listener: Function): void {
    this.emitter.on(eventName, listener);
  }

  track(key: string, data?: any, metricValue?: number): void {
    if (!this.context) {
      this.logger?.warn(ClientMessages.missingContextKeyNoEvent);
      return;
    }
    const checkedContext = Context.fromLDContext(this.context);
    if (!checkedContext.valid) {
      this.logger?.warn(ClientMessages.missingContextKeyNoEvent);
      return;
    }

    this.eventProcessor.sendEvent(
      this.eventFactoryDefault.customEvent(key, checkedContext!, data, metricValue),
    );
  }

  // TODO: move variation functions to a separate file to make this file size
  // more manageable.
  private variationInternal(
    flagKey: string,
    defaultValue: any,
    eventFactory: EventFactory,
    typeChecker?: (value: any) => [boolean, string],
  ): LDFlagValue {
    if (!this.context) {
      this.logger?.debug(ClientMessages.missingContextKeyNoEvent);
      return createErrorEvaluationDetail(ErrorKinds.UserNotSpecified, defaultValue);
    }

    const evalContext = Context.fromLDContext(this.context);
    const found = this.flags[flagKey];

<<<<<<< HEAD
    if (!found) {
=======
    if (!found || found.deleted) {
>>>>>>> 37ff40ea
      const defVal = defaultValue ?? null;
      const error = new LDClientError(
        `Unknown feature flag "${flagKey}"; returning default value ${defVal}`,
      );
      this.logger.error(error);
      this.emitter.emit('error', this.context, error);
      this.eventProcessor.sendEvent(
        this.eventFactoryDefault.unknownFlagEvent(flagKey, defVal, evalContext),
      );
      return createErrorEvaluationDetail(ErrorKinds.FlagNotFound, defaultValue);
    }

    const { reason, value, variation } = found;

    if (typeChecker) {
      const [matched, type] = typeChecker(value);
      if (!matched) {
        this.eventProcessor.sendEvent(
          eventFactory.evalEventClient(
            flagKey,
            defaultValue, // track default value on type errors
            defaultValue,
            found,
            evalContext,
            reason,
          ),
        );
        const error = new LDClientError(
          `Wrong type "${type}" for feature flag "${flagKey}"; returning default value`,
        );
        this.logger.error(error);
        this.emitter.emit('error', this.context, error);
        return createErrorEvaluationDetail(ErrorKinds.WrongType, defaultValue);
      }
    }

    const successDetail = createSuccessEvaluationDetail(value, variation, reason);
    if (variation === undefined || variation === null) {
      this.logger.debug('Result value is null in variation');
      successDetail.value = defaultValue;
    }
    this.eventProcessor.sendEvent(
      eventFactory.evalEventClient(flagKey, value, defaultValue, found, evalContext, reason),
    );
    return successDetail;
  }

  variation(flagKey: string, defaultValue?: LDFlagValue): LDFlagValue {
    const { value } = this.variationInternal(flagKey, defaultValue, this.eventFactoryDefault);
    return value;
  }
  variationDetail(flagKey: string, defaultValue?: LDFlagValue): LDEvaluationDetail {
    return this.variationInternal(flagKey, defaultValue, this.eventFactoryWithReasons);
  }

  private typedEval<T>(
    key: string,
    defaultValue: T,
    eventFactory: EventFactory,
    typeChecker: (value: unknown) => [boolean, string],
  ): LDEvaluationDetailTyped<T> {
    return this.variationInternal(key, defaultValue, eventFactory, typeChecker);
  }

  boolVariation(key: string, defaultValue: boolean): boolean {
    return this.typedEval(key, defaultValue, this.eventFactoryDefault, (value) => [
      TypeValidators.Boolean.is(value),
      TypeValidators.Boolean.getType(),
    ]).value;
  }

  jsonVariation(key: string, defaultValue: unknown): unknown {
    return this.variation(key, defaultValue);
  }

  numberVariation(key: string, defaultValue: number): number {
    return this.typedEval(key, defaultValue, this.eventFactoryDefault, (value) => [
      TypeValidators.Number.is(value),
      TypeValidators.Number.getType(),
    ]).value;
  }

  stringVariation(key: string, defaultValue: string): string {
    return this.typedEval(key, defaultValue, this.eventFactoryDefault, (value) => [
      TypeValidators.String.is(value),
      TypeValidators.String.getType(),
    ]).value;
  }

  boolVariationDetail(key: string, defaultValue: boolean): LDEvaluationDetailTyped<boolean> {
    return this.typedEval(key, defaultValue, this.eventFactoryWithReasons, (value) => [
      TypeValidators.Boolean.is(value),
      TypeValidators.Boolean.getType(),
    ]);
  }

  numberVariationDetail(key: string, defaultValue: number): LDEvaluationDetailTyped<number> {
    return this.typedEval(key, defaultValue, this.eventFactoryWithReasons, (value) => [
      TypeValidators.Number.is(value),
      TypeValidators.Number.getType(),
    ]);
  }

  stringVariationDetail(key: string, defaultValue: string): LDEvaluationDetailTyped<string> {
    return this.typedEval(key, defaultValue, this.eventFactoryWithReasons, (value) => [
      TypeValidators.String.is(value),
      TypeValidators.String.getType(),
    ]);
  }

  jsonVariationDetail(key: string, defaultValue: unknown): LDEvaluationDetailTyped<unknown> {
    return this.variationDetail(key, defaultValue);
  }
}<|MERGE_RESOLUTION|>--- conflicted
+++ resolved
@@ -156,10 +156,6 @@
         this.logger.debug(`Streamer DELETE ${JSON.stringify(dataJson, null, 2)}`);
         const existing = this.flags[dataJson.key];
 
-<<<<<<< HEAD
-        if (existing && existing.version <= dataJson.version) {
-          delete this.flags[dataJson.key];
-=======
         // the deleted flag is saved as tombstoned
         if (!existing || existing.version < dataJson.version) {
           this.flags[dataJson.key] = {
@@ -172,7 +168,6 @@
             variation: 0,
             trackEvents: false,
           };
->>>>>>> 37ff40ea
           await this.platform.storage?.set(canonicalKey, JSON.stringify(this.flags));
           const changedKeys = [dataJson.key];
           this.logger.debug(`Emitting changes from DELETE: ${changedKeys}`);
@@ -316,11 +311,7 @@
     const evalContext = Context.fromLDContext(this.context);
     const found = this.flags[flagKey];
 
-<<<<<<< HEAD
-    if (!found) {
-=======
     if (!found || found.deleted) {
->>>>>>> 37ff40ea
       const defVal = defaultValue ?? null;
       const error = new LDClientError(
         `Unknown feature flag "${flagKey}"; returning default value ${defVal}`,
