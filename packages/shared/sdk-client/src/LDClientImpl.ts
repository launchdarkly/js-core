import {
  AutoEnvAttributes,
  clone,
  Context,
  defaultHeaders,
  internal,
  LDClientError,
  LDContext,
  LDFlagSet,
  LDFlagValue,
  LDHeaders,
  LDLogger,
  Platform,
  subsystem,
  timedPromise,
  TypeValidators,
} from '@launchdarkly/js-sdk-common';

import { Hook, LDClient, type LDOptions } from './api';
import { LDEvaluationDetail, LDEvaluationDetailTyped } from './api/LDEvaluationDetail';
import { LDIdentifyOptions } from './api/LDIdentifyOptions';
import { Configuration, ConfigurationImpl, LDClientInternalOptions } from './configuration';
import { addAutoEnv } from './context/addAutoEnv';
import { ensureKey } from './context/ensureKey';
import { DataManager, DataManagerFactory } from './DataManager';
import createDiagnosticsManager from './diagnostics/createDiagnosticsManager';
import {
  createErrorEvaluationDetail,
  createSuccessEvaluationDetail,
} from './evaluation/evaluationDetail';
import createEventProcessor from './events/createEventProcessor';
import EventFactory from './events/EventFactory';
import DefaultFlagManager, { FlagManager } from './flag-manager/FlagManager';
import { FlagChangeType } from './flag-manager/FlagUpdater';
import HookRunner from './HookRunner';
import { getInspectorHook } from './inspection/getInspectorHook';
import InspectorManager from './inspection/InspectorManager';
import LDEmitter, { EventName } from './LDEmitter';

const { ClientMessages, ErrorKinds } = internal;

export default class LDClientImpl implements LDClient {
  private readonly _config: Configuration;
  private _uncheckedContext?: LDContext;
  private _checkedContext?: Context;
  private readonly _diagnosticsManager?: internal.DiagnosticsManager;
  private _eventProcessor?: internal.EventProcessor;
  private _identifyTimeout: number = 5;
  readonly logger: LDLogger;
  private _updateProcessor?: subsystem.LDStreamProcessor;

  private readonly _highTimeoutThreshold: number = 15;

  private _eventFactoryDefault = new EventFactory(false);
  private _eventFactoryWithReasons = new EventFactory(true);
  protected emitter: LDEmitter;
  private _flagManager: FlagManager;

  private _eventSendingEnabled: boolean = false;
  private _baseHeaders: LDHeaders;
  protected dataManager: DataManager;
  private _hookRunner: HookRunner;
  private _inspectorManager: InspectorManager;

  /**
   * Creates the client object synchronously. No async, no network calls.
   */
  constructor(
    public readonly sdkKey: string,
    public readonly autoEnvAttributes: AutoEnvAttributes,
    public readonly platform: Platform,
    options: LDOptions,
    dataManagerFactory: DataManagerFactory,
    internalOptions?: LDClientInternalOptions,
  ) {
    if (!sdkKey) {
      throw new Error('You must configure the client with a client-side SDK key');
    }

    if (!platform.encoding) {
      throw new Error('Platform must implement Encoding because btoa is required.');
    }

    this._config = new ConfigurationImpl(options, internalOptions);
    this.logger = this._config.logger;

    this._baseHeaders = defaultHeaders(
      this.sdkKey,
      this.platform.info,
      this._config.tags,
      this._config.serviceEndpoints.includeAuthorizationHeader,
      this._config.userAgentHeaderName,
    );

    this._flagManager = new DefaultFlagManager(
      this.platform,
      sdkKey,
      this._config.maxCachedContexts,
      this._config.logger,
    );
    this._diagnosticsManager = createDiagnosticsManager(sdkKey, this._config, platform);
    this._eventProcessor = createEventProcessor(
      sdkKey,
      this._config,
      platform,
      this._baseHeaders,
      this._diagnosticsManager,
    );
    this.emitter = new LDEmitter();
    this.emitter.on('error', (c: LDContext, err: any) => {
      this.logger.error(`error: ${err}, context: ${JSON.stringify(c)}`);
    });

    this._flagManager.on((context, flagKeys, type) => {
      this._handleInspectionChanged(flagKeys, type);
      const ldContext = Context.toLDContext(context);
      this.emitter.emit('change', ldContext, flagKeys);
      flagKeys.forEach((it) => {
        this.emitter.emit(`change:${it}`, ldContext);
      });
    });

    this.dataManager = dataManagerFactory(
      this._flagManager,
      this._config,
      this._baseHeaders,
      this.emitter,
      this._diagnosticsManager,
    );

    this._hookRunner = new HookRunner(this.logger, this._config.hooks);
    this._inspectorManager = new InspectorManager(this._config.inspectors, this.logger);
    if (this._inspectorManager.hasInspectors()) {
      this._hookRunner.addHook(getInspectorHook(this._inspectorManager));
    }
  }

  allFlags(): LDFlagSet {
    // extracting all flag values
    const result = Object.entries(this._flagManager.getAll()).reduce(
      (acc: LDFlagSet, [key, descriptor]) => {
        if (descriptor.flag !== null && descriptor.flag !== undefined && !descriptor.flag.deleted) {
          acc[key] = descriptor.flag.value;
        }
        return acc;
      },
      {},
    );
    return result;
  }

  async close(): Promise<void> {
    await this.flush();
    this._eventProcessor?.close();
    this._updateProcessor?.close();
    this.logger.debug('Closed event processor and data source.');
  }

  async flush(): Promise<{ error?: Error; result: boolean }> {
    try {
      await this._eventProcessor?.flush();
      this.logger.debug('Successfully flushed event processor.');
    } catch (e) {
      this.logger.error(`Error flushing event processor: ${e}.`);
      return { error: e as Error, result: false };
    }

    return { result: true };
  }

  getContext(): LDContext | undefined {
    // The LDContext returned here may have been modified by the SDK (for example: adding auto env attributes).
    // We are returning an LDContext here to maintain a consistent represetnation of context to the consuming
    // code.  We are returned the unchecked context so that if a consumer identifies with an invalid context
    // and then calls getContext, they get back the same context they provided, without any assertion about
    // validity.
    return this._uncheckedContext ? clone<LDContext>(this._uncheckedContext) : undefined;
  }

  protected getInternalContext(): Context | undefined {
    return this._checkedContext;
  }

  private _createIdentifyPromise(timeout: number): {
    identifyPromise: Promise<void>;
    identifyResolve: () => void;
    identifyReject: (err: Error) => void;
  } {
    let res: any;
    let rej: any;

    const slow = new Promise<void>((resolve, reject) => {
      res = resolve;
      rej = reject;
    });

    const timed = timedPromise(timeout, 'identify');
    const raced = Promise.race([timed, slow]).catch((e) => {
      if (e.message.includes('timed out')) {
        this.logger.error(`identify error: ${e}`);
      }
      throw e;
    });

    return { identifyPromise: raced, identifyResolve: res, identifyReject: rej };
  }

  /**
   * Identifies a context to LaunchDarkly. See {@link LDClient.identify}.
   *
   * @param pristineContext The LDContext object to be identified.
   * @param identifyOptions Optional configuration. See {@link LDIdentifyOptions}.
   * @returns A Promise which resolves when the flag values for the specified
   * context are available. It rejects when:
   *
   * 1. The context is unspecified or has no key.
   *
   * 2. The identify timeout is exceeded. In client SDKs this defaults to 5s.
   * You can customize this timeout with {@link LDIdentifyOptions | identifyOptions}.
   *
   * 3. A network error is encountered during initialization.
   */
  async identify(pristineContext: LDContext, identifyOptions?: LDIdentifyOptions): Promise<void> {
    if (identifyOptions?.timeout) {
      this._identifyTimeout = identifyOptions.timeout;
    }

    if (this._identifyTimeout > this._highTimeoutThreshold) {
      this.logger.warn(
        'The identify function was called with a timeout greater than ' +
          `${this._highTimeoutThreshold} seconds. We recommend a timeout of less than ` +
          `${this._highTimeoutThreshold} seconds.`,
      );
    }

    let context = await ensureKey(pristineContext, this.platform);

    if (this.autoEnvAttributes === AutoEnvAttributes.Enabled) {
      context = await addAutoEnv(context, this.platform, this._config);
    }

    const checkedContext = Context.fromLDContext(context);
    if (!checkedContext.valid) {
      const error = new Error('Context was unspecified or had no key');
      this.emitter.emit('error', context, error);
      return Promise.reject(error);
    }
    this._uncheckedContext = context;
    this._checkedContext = checkedContext;

    this._eventProcessor?.sendEvent(this._eventFactoryDefault.identifyEvent(this._checkedContext));
    const { identifyPromise, identifyResolve, identifyReject } = this._createIdentifyPromise(
      this._identifyTimeout,
    );
    this.logger.debug(`Identifying ${JSON.stringify(this._checkedContext)}`);

    const afterIdentify = this._hookRunner.identify(context, identifyOptions?.timeout);

    await this.dataManager.identify(
      identifyResolve,
      identifyReject,
      checkedContext,
      identifyOptions,
    );

    return identifyPromise.then(
      (res) => {
        afterIdentify({ status: 'completed' });
        return res;
      },
      (e) => {
        afterIdentify({ status: 'error' });
        throw e;
      },
    );
  }

  on(eventName: EventName, listener: Function): void {
    this.emitter.on(eventName, listener);
  }

  off(eventName: EventName, listener: Function): void {
    this.emitter.off(eventName, listener);
  }

  track(key: string, data?: any, metricValue?: number): void {
    if (!this._checkedContext || !this._checkedContext.valid) {
      this.logger.warn(ClientMessages.MissingContextKeyNoEvent);
      return;
    }

    // 0 is valid, so do not truthy check the metric value
    if (metricValue !== undefined && !TypeValidators.Number.is(metricValue)) {
      this.logger?.warn(ClientMessages.invalidMetricValue(typeof metricValue));
    }

    this._eventProcessor?.sendEvent(
      this._config.trackEventModifier(
        this._eventFactoryDefault.customEvent(key, this._checkedContext!, data, metricValue),
      ),
    );
  }

  private _variationInternal(
    flagKey: string,
    defaultValue: any,
    eventFactory: EventFactory,
    typeChecker?: (value: any) => [boolean, string],
  ): LDEvaluationDetail {
    if (!this._uncheckedContext) {
      this.logger.debug(ClientMessages.MissingContextKeyNoEvent);
      return createErrorEvaluationDetail(ErrorKinds.UserNotSpecified, defaultValue);
    }

    const evalContext = Context.fromLDContext(this._uncheckedContext);
    const foundItem = this._flagManager.get(flagKey);

    if (foundItem === undefined || foundItem.flag.deleted) {
      const defVal = defaultValue ?? null;
      const error = new LDClientError(
        `Unknown feature flag "${flagKey}"; returning default value ${defVal}.`,
      );
      this.emitter.emit('error', this._uncheckedContext, error);
      this._eventProcessor?.sendEvent(
        this._eventFactoryDefault.unknownFlagEvent(flagKey, defVal, evalContext),
      );
      return createErrorEvaluationDetail(ErrorKinds.FlagNotFound, defaultValue);
    }

    const { reason, value, variation, prerequisites } = foundItem.flag;

    if (typeChecker) {
      const [matched, type] = typeChecker(value);
      if (!matched) {
        this._eventProcessor?.sendEvent(
          eventFactory.evalEventClient(
            flagKey,
            defaultValue, // track default value on type errors
            defaultValue,
            foundItem.flag,
            evalContext,
            reason,
          ),
        );
        const error = new LDClientError(
          `Wrong type "${type}" for feature flag "${flagKey}"; returning default value`,
        );
        this.emitter.emit('error', this._uncheckedContext, error);
        return createErrorEvaluationDetail(ErrorKinds.WrongType, defaultValue);
      }
    }

    const successDetail = createSuccessEvaluationDetail(value, variation, reason, prerequisites);
    if (value === undefined || value === null) {
      this.logger.debug('Result value is null. Providing default value.');
      successDetail.value = defaultValue;
    }
<<<<<<< HEAD

    successDetail.prerequisites?.forEach((prereqKey) => {
      this.variation(prereqKey, undefined);
    });
    this.eventProcessor?.sendEvent(
=======
    this._eventProcessor?.sendEvent(
>>>>>>> a986478e
      eventFactory.evalEventClient(
        flagKey,
        value,
        defaultValue,
        foundItem.flag,
        evalContext,
        reason,
      ),
    );
    return successDetail;
  }

  variation(flagKey: string, defaultValue?: LDFlagValue): LDFlagValue {
    const { value } = this._hookRunner.withEvaluation(
      flagKey,
      this._uncheckedContext,
      defaultValue,
      () => this._variationInternal(flagKey, defaultValue, this._eventFactoryDefault),
    );
    return value;
  }
  variationDetail(flagKey: string, defaultValue?: LDFlagValue): LDEvaluationDetail {
    return this._hookRunner.withEvaluation(flagKey, this._uncheckedContext, defaultValue, () =>
      this._variationInternal(flagKey, defaultValue, this._eventFactoryWithReasons),
    );
  }

  private _typedEval<T>(
    key: string,
    defaultValue: T,
    eventFactory: EventFactory,
    typeChecker: (value: unknown) => [boolean, string],
  ): LDEvaluationDetailTyped<T> {
    return this._hookRunner.withEvaluation(key, this._uncheckedContext, defaultValue, () =>
      this._variationInternal(key, defaultValue, eventFactory, typeChecker),
    );
  }

  boolVariation(key: string, defaultValue: boolean): boolean {
    return this._typedEval(key, defaultValue, this._eventFactoryDefault, (value) => [
      TypeValidators.Boolean.is(value),
      TypeValidators.Boolean.getType(),
    ]).value;
  }

  jsonVariation(key: string, defaultValue: unknown): unknown {
    return this.variation(key, defaultValue);
  }

  numberVariation(key: string, defaultValue: number): number {
    return this._typedEval(key, defaultValue, this._eventFactoryDefault, (value) => [
      TypeValidators.Number.is(value),
      TypeValidators.Number.getType(),
    ]).value;
  }

  stringVariation(key: string, defaultValue: string): string {
    return this._typedEval(key, defaultValue, this._eventFactoryDefault, (value) => [
      TypeValidators.String.is(value),
      TypeValidators.String.getType(),
    ]).value;
  }

  boolVariationDetail(key: string, defaultValue: boolean): LDEvaluationDetailTyped<boolean> {
    return this._typedEval(key, defaultValue, this._eventFactoryWithReasons, (value) => [
      TypeValidators.Boolean.is(value),
      TypeValidators.Boolean.getType(),
    ]);
  }

  numberVariationDetail(key: string, defaultValue: number): LDEvaluationDetailTyped<number> {
    return this._typedEval(key, defaultValue, this._eventFactoryWithReasons, (value) => [
      TypeValidators.Number.is(value),
      TypeValidators.Number.getType(),
    ]);
  }

  stringVariationDetail(key: string, defaultValue: string): LDEvaluationDetailTyped<string> {
    return this._typedEval(key, defaultValue, this._eventFactoryWithReasons, (value) => [
      TypeValidators.String.is(value),
      TypeValidators.String.getType(),
    ]);
  }

  jsonVariationDetail(key: string, defaultValue: unknown): LDEvaluationDetailTyped<unknown> {
    return this.variationDetail(key, defaultValue);
  }

  addHook(hook: Hook): void {
    this._hookRunner.addHook(hook);
  }

  /**
   * Enable/Disable event sending.
   * @param enabled True to enable event processing, false to disable.
   * @param flush True to flush while disabling. Useful to flush on certain state transitions.
   */
  protected setEventSendingEnabled(enabled: boolean, flush: boolean): void {
    if (this._eventSendingEnabled === enabled) {
      return;
    }
    this._eventSendingEnabled = enabled;

    if (enabled) {
      this.logger.debug('Starting event processor');
      this._eventProcessor?.start();
    } else if (flush) {
      this.logger?.debug('Flushing event processor before disabling.');
      // Disable and flush.
      this.flush().then(() => {
        // While waiting for the flush event sending could be re-enabled, in which case
        // we do not want to close the event processor.
        if (!this._eventSendingEnabled) {
          this.logger?.debug('Stopping event processor.');
          this._eventProcessor?.close();
        }
      });
    } else {
      // Just disabled.
      this.logger?.debug('Stopping event processor.');
      this._eventProcessor?.close();
    }
  }

  protected sendEvent(event: internal.InputEvent): void {
    this._eventProcessor?.sendEvent(event);
  }

  private _handleInspectionChanged(flagKeys: Array<string>, type: FlagChangeType) {
    if (!this._inspectorManager.hasInspectors()) {
      return;
    }

    const details: Record<string, LDEvaluationDetail> = {};
    flagKeys.forEach((flagKey) => {
      const item = this._flagManager.get(flagKey);
      if (item?.flag && !item.flag.deleted) {
        const { reason, value, variation } = item.flag;
        details[flagKey] = createSuccessEvaluationDetail(value, variation, reason);
      }
    });
    if (type === 'init') {
      this._inspectorManager.onFlagsChanged(details);
    } else if (type === 'patch') {
      Object.entries(details).forEach(([flagKey, detail]) => {
        this._inspectorManager.onFlagChanged(flagKey, detail);
      });
    }
  }
}<|MERGE_RESOLUTION|>--- conflicted
+++ resolved
@@ -355,15 +355,11 @@
       this.logger.debug('Result value is null. Providing default value.');
       successDetail.value = defaultValue;
     }
-<<<<<<< HEAD
 
     successDetail.prerequisites?.forEach((prereqKey) => {
       this.variation(prereqKey, undefined);
     });
-    this.eventProcessor?.sendEvent(
-=======
     this._eventProcessor?.sendEvent(
->>>>>>> a986478e
       eventFactory.evalEventClient(
         flagKey,
         value,
