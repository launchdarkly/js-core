import { ClientContext, internal, LDHeaders, Platform } from '@launchdarkly/js-sdk-common';

<<<<<<< HEAD
import ConfigurationImpl from '../configuration';
=======
import { Configuration } from '../configuration';
>>>>>>> 53f5bb89

const createEventProcessor = (
  clientSideID: string,
  config: ConfigurationImpl,
  platform: Platform,
  baseHeaders: LDHeaders,
  diagnosticsManager?: internal.DiagnosticsManager,
): internal.EventProcessor | undefined => {
  if (config.sendEvents) {
    return new internal.EventProcessor(
      { ...config, eventsCapacity: config.capacity },
      new ClientContext(clientSideID, config, platform),
      baseHeaders,
      undefined,
      diagnosticsManager,
      false,
    );
  }

  return undefined;
};

export default createEventProcessor;<|MERGE_RESOLUTION|>--- conflicted
+++ resolved
@@ -1,14 +1,10 @@
 import { ClientContext, internal, LDHeaders, Platform } from '@launchdarkly/js-sdk-common';
 
-<<<<<<< HEAD
-import ConfigurationImpl from '../configuration';
-=======
 import { Configuration } from '../configuration';
->>>>>>> 53f5bb89
 
 const createEventProcessor = (
   clientSideID: string,
-  config: ConfigurationImpl,
+  config: Configuration,
   platform: Platform,
   baseHeaders: LDHeaders,
   diagnosticsManager?: internal.DiagnosticsManager,
