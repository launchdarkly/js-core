--- conflicted
+++ resolved
@@ -284,11 +284,7 @@
     payload?: TMigrationReadInput
   ): Promise<LDMigrationReadResult<TMigrationRead>> {
     const stage = await this.client.variationMigration(key, context, defaultStage);
-<<<<<<< HEAD
     return this.readTable[stage.value](this.config);
-=======
-    return this.readTable[stage](this.config, payload);
->>>>>>> 36fef4ff
   }
 
   async write(
@@ -299,10 +295,6 @@
   ): Promise<LDMigrationWriteResult<TMigrationWrite>> {
     const stage = await this.client.variationMigration(key, context, defaultStage);
 
-<<<<<<< HEAD
     return this.writeTable[stage.value](this.config);
-=======
-    return this.writeTable[stage](this.config, payload);
->>>>>>> 36fef4ff
   }
 }