/**
 * The LaunchDarkly client feature flag requestor
 *
 * The client uses this internally to retrieve feature flags from LaunchDarkly.
 *
 * @param cb The callback with error or information from the response if successful
 * @param queryParams Additional query params that will be included with the request. Values passed into this
 * function should already be encoded as this function will not perform encoding.
 * @ignore
 */
export interface LDFeatureRequestor {
  requestAllData: (
<<<<<<< HEAD
    cb: (err: any, body: any) => void,
=======
    cb: (err: any, body: any, headers: any) => void,
>>>>>>> ea02136d
    queryParams?: { key: string; value: string }[],
  ) => void;
}<|MERGE_RESOLUTION|>--- conflicted
+++ resolved
@@ -10,11 +10,7 @@
  */
 export interface LDFeatureRequestor {
   requestAllData: (
-<<<<<<< HEAD
-    cb: (err: any, body: any) => void,
-=======
     cb: (err: any, body: any, headers: any) => void,
->>>>>>> ea02136d
     queryParams?: { key: string; value: string }[],
   ) => void;
 }