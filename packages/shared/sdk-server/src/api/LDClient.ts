--- conflicted
+++ resolved
@@ -9,11 +9,8 @@
 import { LDFlagsState } from './data/LDFlagsState';
 import { LDFlagsStateOptions } from './data/LDFlagsStateOptions';
 import { LDMigrationStage } from './data/LDMigrationStage';
-<<<<<<< HEAD
+import { Hook } from './integrations/Hook';
 import { LDWaitForInitializationOptions } from './LDWaitForInitializationOptions';
-=======
-import { Hook } from './integrations/Hook';
->>>>>>> 64b6eb7b
 
 /**
  * The LaunchDarkly SDK client object.
