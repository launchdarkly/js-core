--- conflicted
+++ resolved
@@ -299,11 +299,6 @@
 
   public readonly offline: boolean;
 
-<<<<<<< HEAD
-  public readonly useLdd: boolean;
-
-=======
->>>>>>> e2c26af3
   public readonly sendEvents: boolean;
 
   public readonly allAttributesPrivate: boolean;
@@ -450,9 +445,5 @@
     this.hooks = validatedOptions.hooks;
 
     this.offline = validatedOptions.offline;
-<<<<<<< HEAD
-    this.useLdd = validatedOptions.useLdd;
-=======
->>>>>>> e2c26af3
   }
 }