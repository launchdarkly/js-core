--- conflicted
+++ resolved
@@ -9,11 +9,6 @@
   LDTransactionalFeatureStore,
 } from '../api/subsystems';
 
-<<<<<<< HEAD
-type InitMetadata = internal.InitMetadata;
-
-=======
->>>>>>> 1e18d66c
 export default class InMemoryFeatureStore implements LDTransactionalFeatureStore {
   private _allData: LDFeatureStoreDataStorage = {};
 
@@ -22,11 +17,7 @@
 
   private _initCalled = false;
 
-<<<<<<< HEAD
-  private _initMetadata?: InitMetadata;
-=======
   private _initMetadata?: internal.InitMetadata;
->>>>>>> 1e18d66c
 
   get(kind: DataKind, key: string, callback: (res: LDFeatureStoreItem | null) => void): void {
     const items = this._allData[kind.namespace];
@@ -89,13 +80,8 @@
     basis: boolean,
     data: LDFeatureStoreDataStorage,
     callback: () => void,
-<<<<<<< HEAD
-    initMetadata?: InitMetadata,
+    initMetadata?: internal.InitMetadata,
     selector?: string,
-=======
-    initMetadata?: internal.InitMetadata,
-    _selector?: String, // TODO: SDK-1044 - Utilize selector
->>>>>>> 1e18d66c
   ): void {
     if (basis) {
       this._initCalled = true;
@@ -131,11 +117,8 @@
       this._allData = tempData;
     }
 
-<<<<<<< HEAD
     this._selector = selector;
 
-=======
->>>>>>> 1e18d66c
     callback?.();
   }
 
