--- conflicted
+++ resolved
@@ -26,22 +26,13 @@
   return value;
 }
 
-<<<<<<< HEAD
-interface AllData {
-=======
 export interface FlagsAndSegments {
->>>>>>> b22eef48
   flags: { [name: string]: Flag };
   segments: { [name: string]: Segment };
 }
 
-<<<<<<< HEAD
-interface AllDataStream {
-  data: AllData;
-=======
 export interface AllData {
   data: FlagsAndSegments;
->>>>>>> b22eef48
 }
 
 /**
@@ -201,14 +192,14 @@
 /**
  * @internal
  */
-export function deserializeAll(data: string): AllDataStream | undefined {
+export function deserializeAll(data: string): AllData | undefined {
   // The reviver lacks the context of where a different key exists, being as it
   // starts at the deepest level and works outward. As a result attributes are
   // translated into references after the initial parsing. That way we can be sure
   // they are the correct ones. For instance if we added 'attribute' as a new field to
   // the schema for something that was NOT an attribute reference, then we wouldn't
   // want to construct an attribute reference out of it.
-  const parsed = tryParse(data) as AllDataStream;
+  const parsed = tryParse(data) as AllData;
 
   if (!parsed) {
     return undefined;
@@ -232,8 +223,8 @@
  * @param data String data from launchdarkly.
  * @returns The parsed and processed data.
  */
-export function deserializePoll(data: string): AllData | undefined {
-  const parsed = tryParse(data) as AllData;
+export function deserializePoll(data: string): FlagsAndSegments | undefined {
+  const parsed = tryParse(data) as FlagsAndSegments;
 
   if (!parsed) {
     return undefined;
