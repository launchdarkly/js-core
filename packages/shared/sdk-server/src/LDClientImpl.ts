/* eslint-disable class-methods-use-this */
import {
  ClientContext,
  Context,
  internal,
  LDClientError,
  LDContext,
  LDEvaluationDetail,
  LDEvaluationDetailTyped,
  LDLogger,
  Platform,
  subsystem,
  TypeValidators,
} from '@launchdarkly/js-sdk-common';

<<<<<<< HEAD
import {
  IsMigrationStage,
  LDClient,
  LDFeatureStore,
  LDFlagsState,
  LDFlagsStateOptions,
  LDMigrationOpEvent,
  LDMigrationStage,
  LDMigrationVariation,
  LDOptions,
  LDStreamProcessor,
} from './api';
=======
import { LDClient, LDFeatureStore, LDFlagsState, LDFlagsStateOptions, LDOptions } from './api';
>>>>>>> b22eef48
import { BigSegmentStoreMembership } from './api/interfaces';
import BigSegmentsManager from './BigSegmentsManager';
import BigSegmentStoreStatusProvider from './BigSegmentStatusProviderImpl';
import ClientMessages from './ClientMessages';
import { createStreamListeners } from './data_sources/createStreamListeners';
import DataSourceUpdates from './data_sources/DataSourceUpdates';
import PollingProcessor from './data_sources/PollingProcessor';
import Requestor from './data_sources/Requestor';
import createDiagnosticsInitConfig from './diagnostics/createDiagnosticsInitConfig';
import { allAsync } from './evaluation/collection';
import { Flag } from './evaluation/data/Flag';
import { Segment } from './evaluation/data/Segment';
import ErrorKinds from './evaluation/ErrorKinds';
import EvalResult from './evaluation/EvalResult';
import Evaluator from './evaluation/Evaluator';
import { Queries } from './evaluation/Queries';
import ContextDeduplicator from './events/ContextDeduplicator';
import EventFactory from './events/EventFactory';
import isExperiment from './events/isExperiment';
import FlagsStateBuilder from './FlagsStateBuilder';
import MigrationOpEventToInputEvent from './MigrationOpEventConversion';
import MigrationOpTracker from './MigrationOpTracker';
import Configuration from './options/Configuration';
import AsyncStoreFacade from './store/AsyncStoreFacade';
import VersionedDataKinds from './store/VersionedDataKinds';

const { NullEventProcessor } = internal;
enum InitState {
  Initializing,
  Initialized,
  Failed,
}

export interface LDClientCallbacks {
  onError: (err: Error) => void;
  onFailed: (err: Error) => void;
  onReady: () => void;
  // Called whenever flags change, if there are listeners.
  onUpdate: (key: string) => void;
  // Method to check if event listeners have been registered.
  // If none are registered, then onUpdate will never be called.
  hasEventListeners: () => boolean;
}

/**
 * @ignore
 */
export default class LDClientImpl implements LDClient {
  private initState: InitState = InitState.Initializing;

  private featureStore: LDFeatureStore;

  private asyncFeatureStore: AsyncStoreFacade;

  private updateProcessor?: subsystem.LDStreamProcessor;

  private eventFactoryDefault = new EventFactory(false);

  private eventFactoryWithReasons = new EventFactory(true);

  private eventProcessor: subsystem.LDEventProcessor;

  private evaluator: Evaluator;

  private initResolve?: (value: LDClient | PromiseLike<LDClient>) => void;

  private initReject?: (err: Error) => void;

  private initializedPromise?: Promise<LDClient>;

  private logger?: LDLogger;

  private config: Configuration;

  private bigSegmentsManager: BigSegmentsManager;

  private onError: (err: Error) => void;

  private onFailed: (err: Error) => void;

  private onReady: () => void;

  private diagnosticsManager?: internal.DiagnosticsManager;

  /**
   * Intended for use by platform specific client implementations.
   *
   * It is not included in the main interface because it requires the use of
   * a platform event system. For node this would be an EventEmitter, for other
   * platforms it would likely be an EventTarget.
   */
  protected bigSegmentStatusProviderInternal: BigSegmentStoreStatusProvider;

  constructor(
    private sdkKey: string,
    private platform: Platform,
    options: LDOptions,
    callbacks: LDClientCallbacks,
  ) {
    this.onError = callbacks.onError;
    this.onFailed = callbacks.onFailed;
    this.onReady = callbacks.onReady;

    const { onUpdate, hasEventListeners } = callbacks;
    const config = new Configuration(options);

    if (!sdkKey && !config.offline) {
      throw new Error('You must configure the client with an SDK key');
    }
    this.config = config;
    this.logger = config.logger;

    const clientContext = new ClientContext(sdkKey, config, platform);
    const featureStore = config.featureStoreFactory(clientContext);
    this.asyncFeatureStore = new AsyncStoreFacade(featureStore);
    const dataSourceUpdates = new DataSourceUpdates(featureStore, hasEventListeners, onUpdate);

    if (config.sendEvents && !config.offline && !config.diagnosticOptOut) {
      this.diagnosticsManager = new internal.DiagnosticsManager(
        sdkKey,
        platform,
        createDiagnosticsInitConfig(config, platform, featureStore),
      );
    }

    if (!config.sendEvents || config.offline) {
      this.eventProcessor = new NullEventProcessor();
    } else {
      this.eventProcessor = new internal.EventProcessor(
        config,
        clientContext,
        new ContextDeduplicator(config),
        this.diagnosticsManager,
      );
    }

    this.featureStore = featureStore;

    const manager = new BigSegmentsManager(
      config.bigSegments?.store?.(clientContext),
      config.bigSegments ?? {},
      config.logger,
      this.platform.crypto,
    );
    this.bigSegmentsManager = manager;
    this.bigSegmentStatusProviderInternal = manager.statusProvider as BigSegmentStoreStatusProvider;

    const queries: Queries = {
      getFlag(key: string, cb: (flag: Flag | undefined) => void): void {
        featureStore.get(VersionedDataKinds.Features, key, (item) => cb(item as Flag));
      },
      getSegment(key: string, cb: (segment: Segment | undefined) => void): void {
        featureStore.get(VersionedDataKinds.Segments, key, (item) => cb(item as Segment));
      },
      getBigSegmentsMembership(
        userKey: string,
      ): Promise<[BigSegmentStoreMembership | null, string] | undefined> {
        return manager.getUserMembership(userKey);
      },
    };
    this.evaluator = new Evaluator(this.platform, queries);

    const listeners = createStreamListeners(dataSourceUpdates, this.logger, {
      put: () => this.initSuccess(),
    });
    const makeDefaultProcessor = () =>
      config.stream
        ? new internal.StreamingProcessor(
            sdkKey,
            clientContext,
            listeners,
            this.diagnosticsManager,
            (e) => this.dataSourceErrorHandler(e),
            this.config.streamInitialReconnectDelay,
          )
        : new PollingProcessor(
            config,
            new Requestor(sdkKey, config, this.platform.info, this.platform.requests),
            dataSourceUpdates,
            () => this.initSuccess(),
            (e) => this.dataSourceErrorHandler(e),
          );

    if (!(config.offline || config.useLdd)) {
      this.updateProcessor =
        config.updateProcessorFactory?.(
          clientContext,
          dataSourceUpdates,
          () => this.initSuccess(),
          (e) => this.dataSourceErrorHandler(e),
        ) ?? makeDefaultProcessor();
    }

    if (this.updateProcessor) {
      this.updateProcessor.start();
    } else {
      // Deferring the start callback should allow client construction to complete before we start
      // emitting events. Allowing the client an opportunity to register events.
      setTimeout(() => this.initSuccess(), 0);
    }
  }

  initialized(): boolean {
    return this.initState === InitState.Initialized;
  }

  waitForInitialization(): Promise<LDClient> {
    if (this.initState === InitState.Initialized) {
      return Promise.resolve(this);
    }
    if (!this.initializedPromise) {
      this.initializedPromise = new Promise((resolve, reject) => {
        this.initResolve = resolve;
        this.initReject = reject;
      });
    }
    return this.initializedPromise;
  }

  variation(
    key: string,
    context: LDContext,
    defaultValue: any,
    callback?: (err: any, res: any) => void,
  ): Promise<any> {
    return new Promise<any>((resolve) => {
      this.evaluateIfPossible(key, context, defaultValue, this.eventFactoryDefault, (res) => {
        resolve(res.detail.value);
        callback?.(null, res.detail.value);
      });
    });
  }

  variationDetail(
    key: string,
    context: LDContext,
    defaultValue: any,
    callback?: (err: any, res: LDEvaluationDetail) => void,
  ): Promise<LDEvaluationDetail> {
    return new Promise<LDEvaluationDetail>((resolve) => {
      this.evaluateIfPossible(key, context, defaultValue, this.eventFactoryWithReasons, (res) => {
        resolve(res.detail);
        callback?.(null, res.detail);
      });
    });
  }

  private typedEval<TResult>(
    key: string,
    context: LDContext,
    defaultValue: TResult,
    eventFactory: EventFactory,
    typeChecker: (value: unknown) => [boolean, string],
  ): Promise<LDEvaluationDetail> {
    return new Promise<LDEvaluationDetailTyped<TResult>>((resolve) => {
      this.evaluateIfPossible(
        key,
        context,
        defaultValue,
        eventFactory,
        (res) => {
          const typedRes: LDEvaluationDetailTyped<TResult> = {
            value: res.detail.value as TResult,
            reason: res.detail.reason,
            variationIndex: res.detail.variationIndex,
          };
          resolve(typedRes);
        },
        typeChecker,
      );
    });
  }

  async boolVariation(key: string, context: LDContext, defaultValue: boolean): Promise<boolean> {
    return (
      await this.typedEval(key, context, defaultValue, this.eventFactoryDefault, (value) => [
        TypeValidators.Boolean.is(value),
        TypeValidators.Boolean.getType(),
      ])
    ).value;
  }

  async numberVariation(key: string, context: LDContext, defaultValue: number): Promise<number> {
    return (
      await this.typedEval(key, context, defaultValue, this.eventFactoryDefault, (value) => [
        TypeValidators.Number.is(value),
        TypeValidators.Number.getType(),
      ])
    ).value;
  }

  async stringVariation(key: string, context: LDContext, defaultValue: string): Promise<string> {
    return (
      await this.typedEval(key, context, defaultValue, this.eventFactoryDefault, (value) => [
        TypeValidators.String.is(value),
        TypeValidators.String.getType(),
      ])
    ).value;
  }

  jsonVariation(key: string, context: LDContext, defaultValue: unknown): Promise<unknown> {
    return this.variation(key, context, defaultValue);
  }

  boolVariationDetail(
    key: string,
    context: LDContext,
    defaultValue: boolean,
  ): Promise<LDEvaluationDetailTyped<boolean>> {
    return this.typedEval(key, context, defaultValue, this.eventFactoryWithReasons, (value) => [
      TypeValidators.Boolean.is(value),
      TypeValidators.Boolean.getType(),
    ]);
  }

  numberVariationDetail(
    key: string,
    context: LDContext,
    defaultValue: number,
  ): Promise<LDEvaluationDetailTyped<number>> {
    return this.typedEval(key, context, defaultValue, this.eventFactoryWithReasons, (value) => [
      TypeValidators.Number.is(value),
      TypeValidators.Number.getType(),
    ]);
  }

  stringVariationDetail(
    key: string,
    context: LDContext,
    defaultValue: string,
  ): Promise<LDEvaluationDetailTyped<string>> {
    return this.typedEval(key, context, defaultValue, this.eventFactoryWithReasons, (value) => [
      TypeValidators.String.is(value),
      TypeValidators.String.getType(),
    ]);
  }

  jsonVariationDetail(
    key: string,
    context: LDContext,
    defaultValue: unknown,
  ): Promise<LDEvaluationDetailTyped<unknown>> {
    return this.variationDetail(key, context, defaultValue);
  }

  async migrationVariation(
    key: string,
    context: LDContext,
    defaultValue: LDMigrationStage,
  ): Promise<LDMigrationVariation> {
    const convertedContext = Context.fromLDContext(context);
    return new Promise((resolve) => {
      this.evaluateIfPossible(
        key,
        context,
        defaultValue,
        this.eventFactoryWithReasons,
        ({ detail }, flag) => {
          const contextKeys = convertedContext.valid ? convertedContext.kindsAndKeys : {};
          const checkRatio = flag?.migration?.checkRatio;
          const samplingRatio = flag?.samplingRatio;

          if (!IsMigrationStage(detail.value)) {
            const error = new Error(
              `Unrecognized MigrationState for "${key}"; returning default value.`,
            );
            this.onError(error);
            const reason = {
              kind: 'ERROR',
              errorKind: ErrorKinds.WrongType,
            };
            resolve({
              value: defaultValue,
              tracker: new MigrationOpTracker(
                key,
                contextKeys,
                defaultValue,
                defaultValue,
                reason,
                checkRatio,
                undefined,
                flag?.version,
                samplingRatio,
                this.logger,
              ),
            });
            return;
          }
          resolve({
            value: detail.value as LDMigrationStage,
            tracker: new MigrationOpTracker(
              key,
              contextKeys,
              defaultValue,
              detail.value,
              detail.reason,
              checkRatio,
              // Can be null for compatibility reasons.
              detail.variationIndex === null ? undefined : detail.variationIndex,
              flag?.version,
              samplingRatio,
              this.logger,
            ),
          });
        },
      );
    });
  }

  allFlagsState(
    context: LDContext,
    options?: LDFlagsStateOptions,
    callback?: (err: Error | null, res: LDFlagsState) => void,
  ): Promise<LDFlagsState> {
    if (this.config.offline) {
      this.logger?.info('allFlagsState() called in offline mode. Returning empty state.');
      const allFlagState = new FlagsStateBuilder(false, false).build();
      callback?.(null, allFlagState);
      return Promise.resolve(allFlagState);
    }

    const evalContext = Context.fromLDContext(context);
    if (!evalContext.valid) {
      this.logger?.info(`${evalContext.message ?? 'Invalid context.'}. Returning empty state.`);
      return Promise.resolve(new FlagsStateBuilder(false, false).build());
    }

    return new Promise<LDFlagsState>((resolve) => {
      const doEval = (valid: boolean) =>
        this.featureStore.all(VersionedDataKinds.Features, (allFlags) => {
          const builder = new FlagsStateBuilder(valid, !!options?.withReasons);
          const clientOnly = !!options?.clientSideOnly;
          const detailsOnlyIfTracked = !!options?.detailsOnlyForTrackedFlags;

          allAsync(
            Object.values(allFlags),
            (storeItem, iterCb) => {
              const flag = storeItem as Flag;
              if (clientOnly && !flag.clientSideAvailability?.usingEnvironmentId) {
                iterCb(true);
                return;
              }
              this.evaluator.evaluateCb(flag, evalContext, (res) => {
                if (res.isError) {
                  this.onError(
                    new Error(
                      `Error for feature flag "${flag.key}" while evaluating all flags: ${res.message}`,
                    ),
                  );
                }
                const requireExperimentData = isExperiment(flag, res.detail.reason);
                builder.addFlag(
                  flag,
                  res.detail.value,
                  res.detail.variationIndex ?? undefined,
                  res.detail.reason,
                  flag.trackEvents || requireExperimentData,
                  requireExperimentData,
                  detailsOnlyIfTracked,
                );
                iterCb(true);
              });
            },
            () => {
              const res = builder.build();
              callback?.(null, res);
              resolve(res);
            },
          );
        });
      if (!this.initialized()) {
        this.featureStore.initialized((storeInitialized) => {
          let valid = true;
          if (storeInitialized) {
            this.logger?.warn(
              'Called allFlagsState before client initialization; using last known' +
                ' values from data store',
            );
          } else {
            this.logger?.warn(
              'Called allFlagsState before client initialization. Data store not available; ' +
                'returning empty state',
            );
            valid = false;
          }
          doEval(valid);
        });
      } else {
        doEval(true);
      }
    });
  }

  secureModeHash(context: LDContext): string {
    const checkedContext = Context.fromLDContext(context);
    const key = checkedContext.valid ? checkedContext.canonicalKey : undefined;
    const hmac = this.platform.crypto.createHmac('sha256', this.sdkKey);
    if (key === undefined) {
      throw new LDClientError('Could not generate secure mode hash for invalid context');
    }
    hmac.update(key);
    return hmac.digest('hex');
  }

  close(): void {
    this.eventProcessor.close();
    this.updateProcessor?.close();
    this.featureStore.close();
    this.bigSegmentsManager.close();
  }

  isOffline(): boolean {
    return this.config.offline;
  }

  track(key: string, context: LDContext, data?: any, metricValue?: number): void {
    const checkedContext = Context.fromLDContext(context);
    if (!checkedContext.valid) {
      this.logger?.warn(ClientMessages.missingContextKeyNoEvent);
      return;
    }

    this.eventProcessor.sendEvent(
      this.eventFactoryDefault.customEvent(key, checkedContext!, data, metricValue),
    );
  }

  trackMigration(event: LDMigrationOpEvent): void {
    const converted = MigrationOpEventToInputEvent(event);
    if (!converted) {
      return;
    }

    this.eventProcessor.sendEvent(converted);
  }

  identify(context: LDContext): void {
    const checkedContext = Context.fromLDContext(context);
    if (!checkedContext.valid) {
      this.logger?.warn(ClientMessages.missingContextKeyNoEvent);
      return;
    }
    this.eventProcessor.sendEvent(this.eventFactoryDefault.identifyEvent(checkedContext!));
  }

  async flush(callback?: (err: Error | null, res: boolean) => void): Promise<void> {
    try {
      await this.eventProcessor.flush();
    } catch (err) {
      callback?.(err as Error, false);
    }
    callback?.(null, true);
  }

  private variationInternal(
    flagKey: string,
    context: LDContext,
    defaultValue: any,
    eventFactory: EventFactory,
    cb: (res: EvalResult, flag?: Flag) => void,
    typeChecker?: (value: any) => [boolean, string],
  ): void {
    if (this.config.offline) {
      this.logger?.info('Variation called in offline mode. Returning default value.');
      cb(EvalResult.forError(ErrorKinds.ClientNotReady, undefined, defaultValue));
      return;
    }
    const evalContext = Context.fromLDContext(context);
    if (!evalContext.valid) {
      this.onError(
        new LDClientError(
          `${evalContext.message ?? 'Context not valid;'} returning default value.`,
        ),
      );
      cb(EvalResult.forError(ErrorKinds.UserNotSpecified, undefined, defaultValue));
      return;
    }

    this.featureStore.get(VersionedDataKinds.Features, flagKey, (item) => {
      const flag = item as Flag;
      if (!flag) {
        const error = new LDClientError(
          `Unknown feature flag "${flagKey}"; returning default value`,
        );
        this.onError(error);
        const result = EvalResult.forError(ErrorKinds.FlagNotFound, undefined, defaultValue);
        this.eventProcessor.sendEvent(
          this.eventFactoryDefault.unknownFlagEvent(flagKey, evalContext, result.detail),
        );
        cb(result);
        return;
      }
      this.evaluator.evaluateCb(
        flag,
        evalContext,
        (evalRes) => {
          if (
            evalRes.detail.variationIndex === undefined ||
            evalRes.detail.variationIndex === null
          ) {
            this.logger?.debug('Result value is null in variation');
            evalRes.setDefault(defaultValue);
          }

          if (typeChecker) {
            const [matched, type] = typeChecker(evalRes.detail.value);
            if (!matched) {
              const errorRes = EvalResult.forError(
                ErrorKinds.WrongType,
                `Did not receive expected type (${type}) evaluating feature flag "${flagKey}"`,
                defaultValue,
              );
              this.sendEvalEvent(evalRes, eventFactory, flag, evalContext, defaultValue);
              cb(errorRes, flag);
              return;
            }
          }

          this.sendEvalEvent(evalRes, eventFactory, flag, evalContext, defaultValue);
          cb(evalRes, flag);
        },
        eventFactory,
      );
    });
  }

  private sendEvalEvent(
    evalRes: EvalResult,
    eventFactory: EventFactory,
    flag: Flag,
    evalContext: Context,
    defaultValue: any,
  ) {
    evalRes.events?.forEach((event) => {
      this.eventProcessor.sendEvent({ ...event });
    });
    this.eventProcessor.sendEvent(
      eventFactory.evalEvent(flag, evalContext, evalRes.detail, defaultValue, undefined),
    );
  }

  private evaluateIfPossible(
    flagKey: string,
    context: LDContext,
    defaultValue: any,
    eventFactory: EventFactory,
    cb: (res: EvalResult, flag?: Flag) => void,
    typeChecker?: (value: any) => [boolean, string],
  ): void {
    if (!this.initialized()) {
      this.featureStore.initialized((storeInitialized) => {
        if (storeInitialized) {
          this.logger?.warn(
            'Variation called before LaunchDarkly client initialization completed' +
              " (did you wait for the 'ready' event?) - using last known values from feature store",
          );
          this.variationInternal(flagKey, context, defaultValue, eventFactory, cb, typeChecker);
          return;
        }
        this.logger?.warn(
          'Variation called before LaunchDarkly client initialization completed (did you wait for the' +
            "'ready' event?) - using default value",
        );
        cb(EvalResult.forError(ErrorKinds.ClientNotReady, undefined, defaultValue));
      });
      return;
    }
    this.variationInternal(flagKey, context, defaultValue, eventFactory, cb, typeChecker);
  }

  private dataSourceErrorHandler(e: any) {
    const error =
      e.code === 401 ? new Error('Authentication failed. Double check your SDK key.') : e;

    this.onError(error);
    this.onFailed(error);

    if (!this.initialized()) {
      this.initState = InitState.Failed;
      this.initReject?.(error);
    }
  }

  private initSuccess() {
    if (!this.initialized()) {
      this.initState = InitState.Initialized;
      this.initResolve?.(this);
      this.onReady();
    }
  }
}<|MERGE_RESOLUTION|>--- conflicted
+++ resolved
@@ -13,7 +13,6 @@
   TypeValidators,
 } from '@launchdarkly/js-sdk-common';
 
-<<<<<<< HEAD
 import {
   IsMigrationStage,
   LDClient,
@@ -24,11 +23,7 @@
   LDMigrationStage,
   LDMigrationVariation,
   LDOptions,
-  LDStreamProcessor,
 } from './api';
-=======
-import { LDClient, LDFeatureStore, LDFlagsState, LDFlagsStateOptions, LDOptions } from './api';
->>>>>>> b22eef48
 import { BigSegmentStoreMembership } from './api/interfaces';
 import BigSegmentsManager from './BigSegmentsManager';
 import BigSegmentStoreStatusProvider from './BigSegmentStatusProviderImpl';
