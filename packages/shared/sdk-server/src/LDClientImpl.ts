--- conflicted
+++ resolved
@@ -1,8 +1,6 @@
 /* eslint-disable @typescript-eslint/no-unused-vars */
 
 /* eslint-disable class-methods-use-this */
-import * as process from 'process';
-
 import {
   ClientContext,
   Context,
@@ -17,19 +15,7 @@
   subsystem,
 } from '@launchdarkly/js-sdk-common';
 
-<<<<<<< HEAD
 import { LDClient, LDFlagsState, LDFlagsStateOptions, LDOptions } from './api';
-=======
-import {
-  LDClient,
-  LDFeatureStore,
-  LDFeatureStoreKindData,
-  LDFlagsState,
-  LDFlagsStateOptions,
-  LDOptions,
-  LDStreamProcessor,
-} from './api';
->>>>>>> 0273c6cc
 import { BigSegmentStoreMembership } from './api/interfaces';
 import BigSegmentsManager from './BigSegmentsManager';
 import BigSegmentStoreStatusProvider from './BigSegmentStatusProviderImpl';
@@ -38,14 +24,8 @@
 import DataSourceUpdates from './data_sources/DataSourceUpdates';
 import PollingProcessor from './data_sources/PollingProcessor';
 import Requestor from './data_sources/Requestor';
-<<<<<<< HEAD
 import createDiagnosticsInitConfig from './diagnostics/createDiagnosticsInitConfig';
-import { allSeriesAsync } from './evaluation/collection';
-=======
-import StreamingProcessor from './data_sources/StreamingProcessor';
-import { LDClientError } from './errors';
 import { allAsync, allSeriesAsync } from './evaluation/collection';
->>>>>>> 0273c6cc
 import { Flag } from './evaluation/data/Flag';
 import { Segment } from './evaluation/data/Segment';
 import ErrorKinds from './evaluation/ErrorKinds';
@@ -159,7 +139,7 @@
     }
 
     if (!config.sendEvents || config.offline) {
-      this.eventProcessor = new internal.NullEventProcessor();
+      this.eventProcessor = new NullEventProcessor();
     } else {
       this.eventProcessor = new internal.EventProcessor(
         config,
@@ -169,12 +149,7 @@
       );
     }
 
-<<<<<<< HEAD
-    const asyncFacade = new AsyncStoreFacade(featureStore);
-    this.featureStore = asyncFacade;
-=======
     this.featureStore = featureStore;
->>>>>>> 0273c6cc
 
     const manager = new BigSegmentsManager(
       config.bigSegments?.store?.(clientContext),
@@ -200,32 +175,8 @@
     };
     this.evaluator = new Evaluator(this.platform, queries);
 
-<<<<<<< HEAD
     const listeners = createStreamListeners(dataSourceUpdates, this.logger, {
       put: () => this.initSuccess(),
-=======
-    this.updateProcessor.start((err) => {
-      if (err) {
-        let error;
-        if ((err.status && err.status === 401) || (err.code && err.code === 401)) {
-          error = new Error('Authentication failed. Double check your SDK key.');
-        } else {
-          error = err;
-        }
-
-        this.onError(error);
-        this.onFailed(error);
-
-        if (!this.initialized()) {
-          this.initState = InitState.Failed;
-          this.initReject?.(error);
-        }
-      } else if (!this.initialized()) {
-        this.initState = InitState.Initialized;
-        this.initResolve?.(this);
-        this.onReady();
-      }
->>>>>>> 0273c6cc
     });
     const makeDefaultProcessor = () =>
       config.stream
