--- conflicted
+++ resolved
@@ -287,11 +287,8 @@
       return Promise.resolve(new FlagsStateBuilder(false, false).build());
     }
 
-<<<<<<< HEAD
     const cache: EvalCache = {};
 
-=======
->>>>>>> ac575d01
     return new Promise<LDFlagsState>((resolve) => {
       const doEval = (valid: boolean) =>
         this.featureStore.all(VersionedDataKinds.Features, (allFlags) => {
@@ -307,30 +304,32 @@
                 iterCb(true);
                 return;
               }
-              this.evaluator.evaluateCb(flag, evalContext, (res) => {
-                if (res.isError) {
-                  this.onError(
-                    new Error(
-                      `Error for feature flag "${flag.key}" while evaluating all flags: ${res.message}`,
-                    ),
+              this.evaluator.evaluateCb(
+                flag,
+                evalContext,
+                (res) => {
+                  if (res.isError) {
+                    this.onError(
+                      new Error(
+                        `Error for feature flag "${flag.key}" while evaluating all flags: ${res.message}`,
+                      ),
+                    );
+                  }
+                  const requireExperimentData = isExperiment(flag, res.detail.reason);
+                  builder.addFlag(
+                    flag,
+                    res.detail.value,
+                    res.detail.variationIndex ?? undefined,
+                    res.detail.reason,
+                    flag.trackEvents || requireExperimentData,
+                    requireExperimentData,
+                    detailsOnlyIfTracked,
                   );
-                }
-                const requireExperimentData = isExperiment(flag, res.detail.reason);
-                builder.addFlag(
-                  flag,
-                  res.detail.value,
-                  res.detail.variationIndex ?? undefined,
-                  res.detail.reason,
-                  flag.trackEvents || requireExperimentData,
-                  requireExperimentData,
-                  detailsOnlyIfTracked,
-                );
-                iterCb(true);
-<<<<<<< HEAD
-              }, undefined, cache);
-=======
-              });
->>>>>>> ac575d01
+                  iterCb(true);
+                },
+                undefined,
+                cache,
+              );
             },
             () => {
               const res = builder.build();
