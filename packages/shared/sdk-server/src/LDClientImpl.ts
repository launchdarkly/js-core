--- conflicted
+++ resolved
@@ -127,12 +127,8 @@
     this.onReady = callbacks.onReady;
 
     const { onUpdate, hasEventListeners } = callbacks;
-<<<<<<< HEAD
     const config = new Configuration(options, internalOptions);
-=======
-    const config = new Configuration(options);
-
->>>>>>> 388c2874
+
     if (!sdkKey && !config.offline) {
       throw new Error('You must configure the client with an SDK key');
     }
