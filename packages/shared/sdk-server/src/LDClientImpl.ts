--- conflicted
+++ resolved
@@ -40,11 +40,8 @@
 } from './api/options/LDDataSystemOptions';
 import BigSegmentsManager from './BigSegmentsManager';
 import BigSegmentStoreStatusProvider from './BigSegmentStatusProviderImpl';
-<<<<<<< HEAD
 import { createPluginEnvironmentMetadata } from './createPluginEnvironmentMetadata';
-=======
 import { createPayloadListener } from './data_sources/createPayloadListenerFDv2';
->>>>>>> 635ed79e
 import { createStreamListeners } from './data_sources/createStreamListeners';
 import DataSourceUpdates from './data_sources/DataSourceUpdates';
 import OneShotInitializerFDv2 from './data_sources/OneShotInitializerFDv2';
@@ -68,12 +65,8 @@
 import HookRunner from './hooks/HookRunner';
 import MigrationOpEventToInputEvent from './MigrationOpEventConversion';
 import MigrationOpTracker from './MigrationOpTracker';
-<<<<<<< HEAD
-import Configuration from './options/Configuration';
+import Configuration, { DEFAULT_POLL_INTERVAL } from './options/Configuration';
 import { ServerInternalOptions } from './options/ServerInternalOptions';
-=======
-import Configuration, { DEFAULT_POLL_INTERVAL } from './options/Configuration';
->>>>>>> 635ed79e
 import VersionedDataKinds from './store/VersionedDataKinds';
 
 const { ClientMessages, ErrorKinds, NullEventProcessor } = internal;
@@ -116,6 +109,7 @@
   callbacks: LDClientCallbacks,
   initSuccess: () => void,
   dataSourceErrorHandler: (e: any) => void,
+  hooks: Hook[],
 ): {
   config: Configuration;
   logger: LDLogger | undefined;
@@ -131,7 +125,7 @@
 } {
   const { onUpdate, hasEventListeners } = callbacks;
 
-  const hookRunner = new HookRunner(config.logger, config.hooks || []);
+  const hookRunner = new HookRunner(config.logger, hooks);
 
   if (!sdkKey && !config.offline) {
     throw new Error('You must configure the client with an SDK key');
@@ -244,6 +238,7 @@
   config: Configuration,
   callbacks: LDClientCallbacks,
   initSuccess: () => void,
+  hooks: Hook[],
 ): {
   config: Configuration;
   logger: LDLogger | undefined;
@@ -260,7 +255,7 @@
 } {
   const { onUpdate, hasEventListeners } = callbacks;
 
-  const hookRunner = new HookRunner(config.logger, config.hooks || []);
+  const hookRunner = new HookRunner(config.logger, hooks);
 
   if (!sdkKey && !config.offline) {
     throw new Error('You must configure the client with an SDK key');
@@ -474,7 +469,6 @@
   ) {
     const config = new Configuration(options, internalOptions);
 
-<<<<<<< HEAD
     this.environmentMetadata = createPluginEnvironmentMetadata(_platform, _sdkKey, config);
 
     const hooks: Hook[] = [];
@@ -485,23 +479,6 @@
       hooks.push(hook);
     });
 
-    this._hookRunner = new HookRunner(config.logger, hooks);
-
-    if (!_sdkKey && !config.offline) {
-      throw new Error('You must configure the client with an SDK key');
-    }
-    this._config = config;
-    this._logger = config.logger;
-    const baseHeaders = defaultHeaders(_sdkKey, _platform.info, config.tags);
-
-    const clientContext = new ClientContext(_sdkKey, config, _platform);
-    const featureStore = config.featureStoreFactory(clientContext);
-
-    const dataSourceUpdates = new DataSourceUpdates(featureStore, hasEventListeners, onUpdate);
-
-    if (config.sendEvents && !config.offline && !config.diagnosticOptOut) {
-      this._diagnosticsManager = new internal.DiagnosticsManager(
-=======
     if (!config.dataSystem) {
       // setup for FDv1
       ({
@@ -517,13 +494,13 @@
         onFailed: this._onFailed,
         onReady: this._onReady,
       } = constructFDv1(
->>>>>>> 635ed79e
         _sdkKey,
         _platform,
         config,
         callbacks,
         () => this._initSuccess(),
         (e) => this._dataSourceErrorHandler(e),
+        hooks,
       ));
 
       this.bigSegmentStatusProviderInternal = this._bigSegmentsManager
@@ -553,7 +530,7 @@
         onError: this._onError,
         onFailed: this._onFailed,
         onReady: this._onReady,
-      } = constructFDv2(_sdkKey, _platform, config, callbacks, () => this._initSuccess()));
+      } = constructFDv2(_sdkKey, _platform, config, callbacks, () => this._initSuccess(), hooks));
       this._featureStore = transactionalStore;
       this.bigSegmentStatusProviderInternal = this._bigSegmentsManager
         .statusProvider as BigSegmentStoreStatusProvider;
