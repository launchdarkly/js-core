import { Platform, secondsToMillis } from '@launchdarkly/js-sdk-common';

import {
  isPollingOnlyOptions,
  isStandardOptions,
  isStreamingOnlyOptions,
  LDFeatureStore,
} from '../api';
import Configuration, { defaultValues } from '../options/Configuration';

const createDiagnosticsInitConfig = (
  config: Configuration,
  platform: Platform,
  featureStore: LDFeatureStore,
) => ({
  customBaseURI: config.serviceEndpoints.polling !== defaultValues.baseUri,
  customStreamURI: config.serviceEndpoints.streaming !== defaultValues.streamUri,
  customEventsURI: config.serviceEndpoints.events !== defaultValues.eventsUri,
  eventsCapacity: config.eventsCapacity,

  // Node doesn't distinguish between these two kinds of timeouts. It is unlikely other web
  // based implementations would be able to either.
  connectTimeoutMillis: secondsToMillis(config.timeout),
  socketTimeoutMillis: secondsToMillis(config.timeout),
  eventsFlushIntervalMillis: secondsToMillis(config.flushInterval),
  // include polling interval if data source config has it
  ...((isStandardOptions(config.dataSystem.dataSource) ||
    isPollingOnlyOptions(config.dataSystem.dataSource)) &&
  config.dataSystem.dataSource.pollInterval
<<<<<<< HEAD
    ? { pollingIntervalMillis: secondsToMillis(config.dataSystem.dataSource.pollInterval) }
=======
    ? { pollingIntervalMillis: config.dataSystem.dataSource.pollInterval }
>>>>>>> e2c26af3
    : null),
  // include reconnect delay if data source config has it
  ...((isStandardOptions(config.dataSystem.dataSource) ||
    isStreamingOnlyOptions(config.dataSystem.dataSource)) &&
  config.dataSystem.dataSource.streamInitialReconnectDelay
<<<<<<< HEAD
    ? {
        reconnectTimeMillis: secondsToMillis(
          config.dataSystem.dataSource.streamInitialReconnectDelay,
        ),
      }
=======
    ? { reconnectTimeMillis: config.dataSystem.dataSource.streamInitialReconnectDelay }
>>>>>>> e2c26af3
    : null),
  contextKeysFlushIntervalMillis: secondsToMillis(config.contextKeysFlushInterval),
  diagnosticRecordingIntervalMillis: secondsToMillis(config.diagnosticRecordingInterval),

  streamingDisabled: isPollingOnlyOptions(config.dataSystem.dataSource),
<<<<<<< HEAD
  usingRelayDaemon: config.useLdd,
=======
  usingRelayDaemon: config.dataSystem.useLdd,
>>>>>>> e2c26af3
  offline: config.offline,
  allAttributesPrivate: config.allAttributesPrivate,
  contextKeysCapacity: config.contextKeysCapacity,

  usingProxy: !!platform.requests.usingProxy?.(),
  usingProxyAuthenticator: !!platform.requests.usingProxyAuth?.(),
  dataStoreType: featureStore.getDescription?.() ?? 'memory',
});

export default createDiagnosticsInitConfig;<|MERGE_RESOLUTION|>--- conflicted
+++ resolved
@@ -27,35 +27,23 @@
   ...((isStandardOptions(config.dataSystem.dataSource) ||
     isPollingOnlyOptions(config.dataSystem.dataSource)) &&
   config.dataSystem.dataSource.pollInterval
-<<<<<<< HEAD
     ? { pollingIntervalMillis: secondsToMillis(config.dataSystem.dataSource.pollInterval) }
-=======
-    ? { pollingIntervalMillis: config.dataSystem.dataSource.pollInterval }
->>>>>>> e2c26af3
     : null),
   // include reconnect delay if data source config has it
   ...((isStandardOptions(config.dataSystem.dataSource) ||
     isStreamingOnlyOptions(config.dataSystem.dataSource)) &&
   config.dataSystem.dataSource.streamInitialReconnectDelay
-<<<<<<< HEAD
     ? {
         reconnectTimeMillis: secondsToMillis(
           config.dataSystem.dataSource.streamInitialReconnectDelay,
         ),
       }
-=======
-    ? { reconnectTimeMillis: config.dataSystem.dataSource.streamInitialReconnectDelay }
->>>>>>> e2c26af3
     : null),
   contextKeysFlushIntervalMillis: secondsToMillis(config.contextKeysFlushInterval),
   diagnosticRecordingIntervalMillis: secondsToMillis(config.diagnosticRecordingInterval),
 
   streamingDisabled: isPollingOnlyOptions(config.dataSystem.dataSource),
-<<<<<<< HEAD
-  usingRelayDaemon: config.useLdd,
-=======
   usingRelayDaemon: config.dataSystem.useLdd,
->>>>>>> e2c26af3
   offline: config.offline,
   allAttributesPrivate: config.allAttributesPrivate,
   contextKeysCapacity: config.contextKeysCapacity,
