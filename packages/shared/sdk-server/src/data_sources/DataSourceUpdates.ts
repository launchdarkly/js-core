--- conflicted
+++ resolved
@@ -70,9 +70,12 @@
     private readonly _onChange: (key: string) => void,
   ) {}
 
-<<<<<<< HEAD
-  init(allData: LDFeatureStoreDataStorage, callback: () => void): void {
-    this.applyChanges(true, allData, undefined, callback); // basis is true for init. selector is undefined for FDv1 init
+  init(
+    allData: LDFeatureStoreDataStorage,
+    callback: () => void,
+    initMetadata?: InitMetadata,
+  ): void {
+    this.applyChanges(true, allData, callback, initMetadata); // basis is true for init. selector is undefined for FDv1 init
   }
 
   upsert(kind: DataKind, data: LDKeyedFeatureStoreItem, callback: () => void): void {
@@ -83,7 +86,6 @@
           [data.key]: data,
         },
       },
-      undefined, // selector is undefined for FDv1 upsert
       callback,
     );
   }
@@ -91,64 +93,26 @@
   applyChanges(
     basis: boolean,
     data: LDFeatureStoreDataStorage,
-    selector: String | undefined,
     callback: () => void,
+    initMetadata?: InitMetadata,
+    selector?: String,
   ): void {
     const checkForChanges = this._hasEventListeners();
     const doApplyChanges = (oldData: LDFeatureStoreDataStorage) => {
-      this._featureStore.applyChanges(basis, data, selector, () => {
-        // Defer change events so they execute after the callback.
-        Promise.resolve().then(() => {
-          if (basis) {
-            this._dependencyTracker.reset();
-          }
-
-          Object.entries(data).forEach(([namespace, items]) => {
-            Object.keys(items || {}).forEach((key) => {
-              const item = items[key];
-              this._dependencyTracker.updateDependenciesFrom(
-                namespace,
-                key,
-                computeDependencies(namespace, item),
-              );
-            });
-          });
-
-          if (checkForChanges) {
-            const updatedItems = new NamespacedDataSet<boolean>();
-            Object.keys(data).forEach((namespace) => {
-              const oldDataForKind = oldData[namespace];
-              const newDataForKind = data[namespace];
-              let iterateData;
-              if (basis) {
-                // for basis, need to iterate on all keys
-                iterateData = { ...oldDataForKind, ...newDataForKind };
-              } else {
-                // for non basis, only need to iterate on keys in incoming data
-                iterateData = { ...newDataForKind };
-              }
-              Object.keys(iterateData).forEach((key) => {
-                this.addIfModified(
-=======
-  init(
-    allData: LDFeatureStoreDataStorage,
-    callback: () => void,
-    initMetadata?: InitMetadata,
-  ): void {
-    const checkForChanges = this._hasEventListeners();
-    const doInit = (oldData?: LDFeatureStoreDataStorage) => {
-      this._featureStore.init(
-        allData,
+      this._featureStore.applyChanges(
+        basis,
+        data,
         () => {
           // Defer change events so they execute after the callback.
           Promise.resolve().then(() => {
-            this._dependencyTracker.reset();
+            if (basis) {
+              this._dependencyTracker.reset();
+            }
 
-            Object.entries(allData).forEach(([namespace, items]) => {
+            Object.entries(data).forEach(([namespace, items]) => {
               Object.keys(items || {}).forEach((key) => {
                 const item = items[key];
                 this._dependencyTracker.updateDependenciesFrom(
->>>>>>> 1519cb98
                   namespace,
                   key,
                   computeDependencies(namespace, item),
@@ -156,20 +120,20 @@
               });
             });
 
-<<<<<<< HEAD
-            this.sendChangeEvents(updatedItems);
-          }
-        });
-        callback?.();
-      });
-=======
             if (checkForChanges) {
               const updatedItems = new NamespacedDataSet<boolean>();
-              Object.keys(allData).forEach((namespace) => {
-                const oldDataForKind = oldData?.[namespace] || {};
-                const newDataForKind = allData[namespace];
-                const mergedData = { ...oldDataForKind, ...newDataForKind };
-                Object.keys(mergedData).forEach((key) => {
+              Object.keys(data).forEach((namespace) => {
+                const oldDataForKind = oldData[namespace];
+                const newDataForKind = data[namespace];
+                let iterateData;
+                if (basis) {
+                  // for basis, need to iterate on all keys
+                  iterateData = { ...oldDataForKind, ...newDataForKind };
+                } else {
+                  // for non basis, only need to iterate on keys in incoming data
+                  iterateData = { ...newDataForKind };
+                }
+                Object.keys(iterateData).forEach((key) => {
                   this.addIfModified(
                     namespace,
                     key,
@@ -179,14 +143,15 @@
                   );
                 });
               });
+
               this.sendChangeEvents(updatedItems);
             }
           });
           callback?.();
         },
         initMetadata,
+        selector,
       );
->>>>>>> 1519cb98
     };
 
     let oldData = {};
