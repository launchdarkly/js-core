--- conflicted
+++ resolved
@@ -58,14 +58,10 @@
     if (flag.debugEventsUntilDate !== undefined) {
       meta.debugEventsUntilDate = flag.debugEventsUntilDate;
     }
-<<<<<<< HEAD
     if (prerequisites && prerequisites.length) {
       meta.prerequisites = prerequisites;
     }
-    this.flagMetadata[flag.key] = meta;
-=======
     this._flagMetadata[flag.key] = meta;
->>>>>>> a986478e
   }
 
   build(): LDFlagsState {
