/* eslint-disable class-methods-use-this */

/* eslint-disable max-classes-per-file */
import { Context, internal, LDEvaluationReason, Platform } from '@launchdarkly/js-sdk-common';

import { BigSegmentStoreMembership } from '../api/interfaces';
import EventFactory from '../events/EventFactory';
import Bucketer from './Bucketer';
import { allSeriesAsync, firstSeriesAsync } from './collection';
import { Clause } from './data/Clause';
import { Flag } from './data/Flag';
import { FlagRule } from './data/FlagRule';
import { Segment } from './data/Segment';
import { SegmentRule } from './data/SegmentRule';
import { VariationOrRollout } from './data/VariationOrRollout';
import ErrorKinds from './ErrorKinds';
import EvalResult from './EvalResult';
import evalTargets from './evalTargets';
import makeBigSegmentRef from './makeBigSegmentRef';
import matchClauseWithoutSegmentOperations, { maybeNegate } from './matchClause';
import matchSegmentTargets from './matchSegmentTargets';
import { Queries } from './Queries';
import Reasons from './Reasons';
import { getBucketBy, getOffVariation, getVariation } from './variations';

/**
 * PERFORMANCE NOTE: The evaluation algorithm uses callbacks instead of async/await to optimize
 * performance. This is most important for collections where iterating through rules/clauses
 * has substantial overhead if each iteration involves a promise. For evaluations which do not
 * involve large collections the evaluation should not have to defer execution. Large collections
 * cannot be iterated recursively because stack could become exhausted, when a collection is large
 * we defer the execution of the iterations to prevent stack overflows.
 */

type BigSegmentStoreStatusString = 'HEALTHY' | 'STALE' | 'STORE_ERROR' | 'NOT_CONFIGURED';

const bigSegmentsStatusPriority: Record<BigSegmentStoreStatusString, number> = {
  HEALTHY: 1,
  STALE: 2,
  STORE_ERROR: 3,
  NOT_CONFIGURED: 4,
};

function getBigSegmentsStatusPriority(status?: BigSegmentStoreStatusString) {
  if (status !== undefined) {
    return bigSegmentsStatusPriority[status] || 0;
  }
  return 0;
}

/**
 * Given two big segment statuses return the one with the higher priority.
 * @returns The status with the higher priority.
 */
function computeUpdatedBigSegmentsStatus(
  old?: BigSegmentStoreStatusString,
  latest?: BigSegmentStoreStatusString,
): BigSegmentStoreStatusString | undefined {
  if (
    old !== undefined &&
    getBigSegmentsStatusPriority(old) > getBigSegmentsStatusPriority(latest)
  ) {
    return old;
  }
  return latest;
}

<<<<<<< HEAD

interface MissingMarker {
  isMissing: true;
}

function isMissingMarker(u: unknown): u is MissingMarker {
  if ((u as any).isMissing) {
    return true;
  }
  return false;
}

export interface EvalCache {
  flags?: Map<string, { flag: Flag | undefined, res: EvalResult }>;
  segments?: Map<string, MatchOrError | MissingMarker>;
}

=======
>>>>>>> ac575d01
interface EvalState {
  events?: internal.InputEvalEvent[];

  bigSegmentsStatus?: BigSegmentStoreStatusString;

  bigSegmentsMembership?: Record<string, BigSegmentStoreMembership | null>;
<<<<<<< HEAD

  /**
   * Caches result of segment and flag evaluations. Must ONLY be used for `allFlagsState`. This
   * is because `allFlagsState` does not emit events. Using the eval cache would cause prerequisites
   * of prerequisites to not emit events after the first evaluation.
   */
  cache?: EvalCache
=======
>>>>>>> ac575d01
}

interface Match {
  error: false;
  isMatch: boolean;
  result: undefined;
}

interface MatchError {
  error: true;
  isMatch: false;
  result?: EvalResult;
}

function makeMatch(match: boolean): Match {
  return { error: false, isMatch: match, result: undefined };
}

function makeError(result: EvalResult): MatchError {
  return { error: true, isMatch: false, result };
}

/**
 * MatchOrError effectively creates a discriminated union for the segment
 * matching process. Allowing encoding a true/false match result, or an
 * error condition represented as an EvalResult.
 */
type MatchOrError = Match | MatchError;

/**
 * @internal
 */
export default class Evaluator {
  private queries: Queries;

  private bucketer: Bucketer;

  constructor(platform: Platform, queries: Queries) {
    this.queries = queries;
    this.bucketer = new Bucketer(platform.crypto);
  }

<<<<<<< HEAD
  async evaluate(flag: Flag, context: Context, eventFactory?: EventFactory, cache?: EvalCache,): Promise<EvalResult> {
    return new Promise<EvalResult>((resolve) => {
      // If a cache is provided, then ensure it can be populated.
      if (cache) {
        cache.flags = cache.flags ?? new Map<string, { flag: Flag | undefined, res: EvalResult }>();
        cache.segments = cache.segments ?? new Map<string, MatchOrError | MissingMarker>();
      }
      const state: EvalState = {
        cache
      };
=======
  async evaluate(flag: Flag, context: Context, eventFactory?: EventFactory): Promise<EvalResult> {
    return new Promise<EvalResult>((resolve) => {
      const state: EvalState = {};
>>>>>>> ac575d01
      this.evaluateInternal(
        flag,
        context,
        state,
        [],
        (res) => {
          if (state.bigSegmentsStatus) {
            res.detail.reason = {
              ...res.detail.reason,
              bigSegmentsStatus: state.bigSegmentsStatus,
            };
          }
          res.events = state.events;
          resolve(res);
        },
        eventFactory,
      );
    });
  }

  evaluateCb(
    flag: Flag,
    context: Context,
    cb: (res: EvalResult) => void,
    eventFactory?: EventFactory,
<<<<<<< HEAD
    cache?: EvalCache,
  ) {
    // If a cache is provided, then ensure it can be populated.
    if (cache) {
      cache.flags = cache.flags ?? new Map<string, { flag: Flag | undefined, res: EvalResult }>();
      cache.segments = cache.segments ?? new Map<string, MatchOrError | MissingMarker>();
    }
    const state: EvalState = {
      cache
    };
=======
  ) {
    const state: EvalState = {};
>>>>>>> ac575d01
    this.evaluateInternal(
      flag,
      context,
      state,
      [],
      (res) => {
        if (state.bigSegmentsStatus) {
          res.detail.reason = {
            ...res.detail.reason,
            bigSegmentsStatus: state.bigSegmentsStatus,
          };
        }
        res.events = state.events;
        cb(res);
      },
      eventFactory,
    );
  }

  /**
   * Evaluate the given flag against the given context. This internal method is entered
   * initially from the external evaluation method, but may be recursively executed during
   * prerequisite evaluations.
   * @param flag The flag to evaluate.
   * @param context The context to evaluate the flag against.
   * @param state The current evaluation state.
   * @param visitedFlags The flags that have been visited during this evaluation.
   * This is not part of the state, because it needs to be forked during prerequisite evaluations.
   */
  private evaluateInternal(
    flag: Flag,
    context: Context,
    // eslint-disable-next-line @typescript-eslint/no-unused-vars
    state: EvalState,
    visitedFlags: string[],
    cb: (res: EvalResult) => void,
    eventFactory?: EventFactory,
  ): void {
    if (!flag.on) {
      cb(getOffVariation(flag, Reasons.Off));
      return;
    }

    this.checkPrerequisites(
      flag,
      context,
      state,
      visitedFlags,
      (res) => {
        // If there is a prereq result, then prereqs have failed, or there was
        // an error.
        if (res) {
          cb(res);
          return;
        }

        const targetRes = evalTargets(flag, context);
        if (targetRes) {
          cb(targetRes);
          return;
        }

        this.evaluateRules(flag, context, state, (evalRes) => {
          if (evalRes) {
            cb(evalRes);
            return;
          }

          cb(this.variationForContext(flag.fallthrough, context, flag, Reasons.Fallthrough));
        });
      },
      eventFactory,
    );
  }

  /**
   * Evaluate the prerequisite flags for the given flag.
   * @param flag The flag to evaluate prerequisites for.
   * @param context The context to evaluate the prerequisites against.
   * @param state used to accumulate prerequisite events.
   * @param visitedFlags Used to detect cycles in prerequisite evaluation.
   * @param cb A callback which is executed when prerequisite checks are complete it is called with
   * an {@link EvalResult} containing an error result or `undefined` if the prerequisites
   * are met.
   */
  private checkPrerequisites(
    flag: Flag,
    context: Context,
    state: EvalState,
    visitedFlags: string[],
    cb: (res: EvalResult | undefined) => void,
    eventFactory?: EventFactory,
  ): void {
    let prereqResult: EvalResult | undefined;

    if (!flag.prerequisites || !flag.prerequisites.length) {
      cb(undefined);
      return;
    }

    // On any error conditions the prereq result will be set, so we do not need
    // the result of the series evaluation.
    allSeriesAsync(
      flag.prerequisites,
      (prereq, _index, iterCb) => {
<<<<<<< HEAD
        if (state.cache?.flags?.has(prereq.key)) {
          // TODO: See if this can be more de-duplicated.
          const { flag: prereqFlag, res } = state.cache.flags.get(prereq.key)!;

          if (!prereqFlag) {
            prereqResult = getOffVariation(flag, Reasons.prerequisiteFailed(prereq.key));
            iterCb(false);
            return;
          }

          // eslint-disable-next-line no-param-reassign
          state.events = state.events ?? [];

          if (eventFactory) {
            state.events.push(
              eventFactory.evalEvent(prereqFlag, context, res.detail, null, flag),
            );
          }

          if (res.isError) {
            prereqResult = res;
            return iterCb(false);
          }

          if (res.isOff || res.detail.variationIndex !== prereq.variation) {
            prereqResult = getOffVariation(flag, Reasons.prerequisiteFailed(prereq.key));
            return iterCb(false);
          }
          return iterCb(true);
        }
=======
>>>>>>> ac575d01
        if (visitedFlags.indexOf(prereq.key) !== -1) {
          prereqResult = EvalResult.forError(
            ErrorKinds.MalformedFlag,
            `Prerequisite of ${flag.key} causing a circular reference.` +
<<<<<<< HEAD
            ' This is probably a temporary condition due to an incomplete update.',
=======
              ' This is probably a temporary condition due to an incomplete update.',
>>>>>>> ac575d01
          );
          iterCb(true);
          return;
        }
        const updatedVisitedFlags = [...visitedFlags, prereq.key];
        this.queries.getFlag(prereq.key, (prereqFlag) => {
          if (!prereqFlag) {
            prereqResult = getOffVariation(flag, Reasons.prerequisiteFailed(prereq.key));
<<<<<<< HEAD
            state.cache?.flags?.set(prereq.key, { flag: undefined, res: prereqResult });
=======
>>>>>>> ac575d01
            iterCb(false);
            return;
          }

          this.evaluateInternal(
            prereqFlag,
            context,
            state,
            updatedVisitedFlags,
            (res) => {
              // eslint-disable-next-line no-param-reassign
              state.events = state.events ?? [];

<<<<<<< HEAD
              state.cache?.flags?.set(prereq.key, { res, flag: prereqFlag });

=======
>>>>>>> ac575d01
              if (eventFactory) {
                state.events.push(
                  eventFactory.evalEvent(prereqFlag, context, res.detail, null, flag),
                );
              }

              if (res.isError) {
                prereqResult = res;
                return iterCb(false);
              }

              if (res.isOff || res.detail.variationIndex !== prereq.variation) {
                prereqResult = getOffVariation(flag, Reasons.prerequisiteFailed(prereq.key));
                return iterCb(false);
              }
              return iterCb(true);
            },
            eventFactory,
          );
        });
      },
      () => {
        cb(prereqResult);
      },
    );
  }

  /**
   * Evaluate the rules for a flag and return an {@link EvalResult} if there is
   * a match or error.
   * @param flag The flag to evaluate rules for.
   * @param context The context to evaluate the rules against.
   * @param state The current evaluation state.
   * @param cb Callback called when rule evaluation is complete, it will be called with either
   * an {@link EvalResult} or 'undefined'.
   */
  private evaluateRules(
    flag: Flag,
    context: Context,
    state: EvalState,
    cb: (res: EvalResult | undefined) => void,
  ): void {
    let ruleResult: EvalResult | undefined;

    firstSeriesAsync(
      flag.rules,
      (rule, ruleIndex, iterCb: (res: boolean) => void) => {
        this.ruleMatchContext(flag, rule, ruleIndex, context, state, [], (res) => {
          ruleResult = res;
          iterCb(!!res);
        });
      },
      () => cb(ruleResult),
    );
  }

  private clauseMatchContext(
    clause: Clause,
    context: Context,
    segmentsVisited: string[],
    state: EvalState,
    cb: (res: MatchOrError) => void,
  ): void {
    let errorResult: EvalResult | undefined;
    if (clause.op === 'segmentMatch') {
      firstSeriesAsync(
        clause.values,
        (value, _index, iterCb) => {
<<<<<<< HEAD
          if (state.cache?.segments?.has(value)) {
            const matchOrError = state.cache.segments.get(value);
            if (!isMissingMarker(matchOrError)) {
              // The segment has previously evaluated already.
              iterCb(matchOrError!.error || matchOrError!.isMatch);
              return;
            }
            // Segment did not exist, move on.
            iterCb(false);
            return;
          }
=======
>>>>>>> ac575d01
          this.queries.getSegment(value, (segment) => {
            if (segment) {
              if (segmentsVisited.includes(segment.key)) {
                errorResult = EvalResult.forError(
                  ErrorKinds.MalformedFlag,
                  `Segment rule referencing segment ${segment.key} caused a circular reference. ` +
<<<<<<< HEAD
                  'This is probably a temporary condition due to an incomplete update',
=======
                    'This is probably a temporary condition due to an incomplete update',
>>>>>>> ac575d01
                );
                // There was an error, so stop checking further segments.
                iterCb(true);
                return;
              }

              const newVisited = [...segmentsVisited, segment?.key];
              this.segmentMatchContext(segment, context, state, newVisited, (res) => {
                if (res.error) {
                  errorResult = res.result;
                }
<<<<<<< HEAD
                state.cache?.segments?.set(value, res);
                iterCb(res.error || res.isMatch);
              });
            } else {
              state.cache?.segments?.set(value, { isMissing: true });
=======
                iterCb(res.error || res.isMatch);
              });
            } else {
>>>>>>> ac575d01
              iterCb(false);
            }
          });
        },
        (match) => {
          if (errorResult) {
            return cb(makeError(errorResult));
          }

          return cb(makeMatch(maybeNegate(clause, match)));
        },
      );
      return;
    }
    // This is after segment matching, which does not use the reference.
    if (!clause.attributeReference.isValid) {
      cb(
        makeError(
          EvalResult.forError(ErrorKinds.MalformedFlag, 'Invalid attribute reference in clause'),
        ),
      );
      return;
    }

    cb(makeMatch(matchClauseWithoutSegmentOperations(clause, context)));
  }

  /**
   * Evaluate a flag rule against the given context.
   * @param flag The flag the rule is part of.
   * @param rule The rule to match.
   * @param rule The index of the rule.
   * @param context The context to match the rule against.
   * @param cb Called when matching is complete with an {@link EvalResult} or `undefined` if there
   * are no matches or errors.
   */
  private ruleMatchContext(
    flag: Flag,
    rule: FlagRule,
    ruleIndex: number,
    context: Context,
    state: EvalState,
    segmentsVisited: string[],
    cb: (res: EvalResult | undefined) => void,
  ): void {
    if (!rule.clauses) {
      cb(undefined);
      return;
    }
    let errorResult: EvalResult | undefined;
    allSeriesAsync(
      rule.clauses,
      (clause, _index, iterCb) => {
        this.clauseMatchContext(clause, context, segmentsVisited, state, (res) => {
          errorResult = res.result;
          return iterCb(res.error || res.isMatch);
        });
      },
      (match) => {
        if (errorResult) {
          return cb(errorResult);
        }

        if (match) {
          return cb(
            this.variationForContext(rule, context, flag, Reasons.ruleMatch(rule.id, ruleIndex)),
          );
        }
        return cb(undefined);
      },
    );
  }

  private variationForContext(
    varOrRollout: VariationOrRollout,
    context: Context,
    flag: Flag,
    reason: LDEvaluationReason,
  ): EvalResult {
    if (varOrRollout === undefined) {
      // By spec this field should be defined, but better to be overly cautious.
      return EvalResult.forError(ErrorKinds.MalformedFlag, 'Fallthrough variation undefined');
    }

    if (varOrRollout.variation !== undefined) {
      // 0 would be false.
      return getVariation(flag, varOrRollout.variation, reason);
    }

    if (varOrRollout.rollout) {
      const { rollout } = varOrRollout;
      const { variations } = rollout;
      const isExperiment = rollout.kind === 'experiment';

      if (variations && variations.length) {
        const bucketBy = getBucketBy(isExperiment, rollout.bucketByAttributeReference);

        if (!bucketBy.isValid) {
          return EvalResult.forError(
            ErrorKinds.MalformedFlag,
            'Invalid attribute reference for bucketBy in rollout',
          );
        }

        const [bucket, hadContext] = this.bucketer.bucket(
          context,
          flag.key,
          bucketBy,
          flag.salt || '',
          rollout.contextKind,
          rollout.seed,
        );

        const updatedReason = { ...reason };

        let sum = 0;
        for (let i = 0; i < variations.length; i += 1) {
          const variate = variations[i];
          sum += variate.weight / 100000.0;
          if (bucket < sum) {
            if (isExperiment && hadContext && !variate.untracked) {
              updatedReason.inExperiment = true;
            }
            return getVariation(flag, variate.variation, updatedReason);
          }
        }

        // The context's bucket value was greater than or equal to the end of
        // the last bucket. This could happen due to a rounding error, or due to
        // the fact that we are scaling to 100000 rather than 99999, or the flag
        // data could contain buckets that don't actually add up to 100000.
        // Rather than returning an error in this case (or changing the scaling,
        // which would potentially change the results for *all* users), we will
        // simply put the context in the last bucket.
        const lastVariate = variations[variations.length - 1];
        if (isExperiment && !lastVariate.untracked) {
          updatedReason.inExperiment = true;
        }
        return getVariation(flag, lastVariate.variation, updatedReason);
      }
    }
    return EvalResult.forError(
      ErrorKinds.MalformedFlag,
      'Variation/rollout object with no variation or rollout',
    );
  }

  segmentRuleMatchContext(
    segment: Segment,
    rule: SegmentRule,
    context: Context,
    state: EvalState,
    segmentsVisited: string[],
    cb: (res: MatchOrError) => void,
  ): void {
    let errorResult: EvalResult | undefined;
    allSeriesAsync(
      rule.clauses,
      (clause, _index, iterCb) => {
        this.clauseMatchContext(clause, context, segmentsVisited, state, (res) => {
          errorResult = res.result;
          iterCb(res.error || res.isMatch);
        });
      },
      (match) => {
        if (errorResult) {
          return cb(makeError(errorResult));
        }

        if (match) {
          if (rule.weight === undefined) {
            return cb(makeMatch(match));
          }
          const bucketBy = getBucketBy(false, rule.bucketByAttributeReference);
          if (!bucketBy.isValid) {
            return cb(
              makeError(
                EvalResult.forError(
                  ErrorKinds.MalformedFlag,
                  'Invalid attribute reference in clause',
                ),
              ),
            );
          }

          const [bucket] = this.bucketer.bucket(
            context,
            segment.key,
            bucketBy,
            segment.salt || '',
            rule.rolloutContextKind,
          );
          return cb(makeMatch(bucket < rule.weight / 100000.0));
        }

        return cb(makeMatch(false));
      },
    );
  }

  // eslint-disable-next-line class-methods-use-this
  simpleSegmentMatchContext(
    segment: Segment,
    context: Context,
    state: EvalState,
    segmentsVisited: string[],
    cb: (res: MatchOrError) => void,
  ): void {
    if (!segment.unbounded) {
      const includeExclude = matchSegmentTargets(segment, context);
      if (includeExclude !== undefined) {
        cb(makeMatch(includeExclude));
        return;
      }
    }

    let evalResult: EvalResult | undefined;
    firstSeriesAsync(
      segment.rules,
      (rule, _index, iterCb) => {
        this.segmentRuleMatchContext(segment, rule, context, state, segmentsVisited, (res) => {
          evalResult = res.result;
          return iterCb(res.error || res.isMatch);
        });
      },
      (matched) => {
        if (evalResult) {
          return cb(makeError(evalResult));
        }

        return cb(makeMatch(matched));
      },
    );
  }

  segmentMatchContext(
    segment: Segment,
    context: Context,
    // eslint-disable-next-line @typescript-eslint/no-unused-vars
    state: EvalState,
    // eslint-disable-next-line @typescript-eslint/no-unused-vars
    segmentsVisited: string[],
    cb: (res: MatchOrError) => void,
  ): void {
    if (!segment.unbounded) {
      this.simpleSegmentMatchContext(segment, context, state, segmentsVisited, cb);
      return;
    }

    const bigSegmentKind = segment.unboundedContextKind || 'user';
    const keyForBigSegment = context.key(bigSegmentKind);

    if (!keyForBigSegment) {
      cb(makeMatch(false));
      return;
    }

    if (!segment.generation) {
      // Big Segment queries can only be done if the generation is known. If it's unset,
      // that probably means the data store was populated by an older SDK that doesn't know
      // about the generation property and therefore dropped it from the JSON data. We'll treat
      // that as a "not configured" condition.
      // eslint-disable-next-line no-param-reassign
      state.bigSegmentsStatus = computeUpdatedBigSegmentsStatus(
        state.bigSegmentsStatus,
        'NOT_CONFIGURED',
      );
      cb(makeMatch(false));
      return;
    }

    if (state.bigSegmentsMembership && state.bigSegmentsMembership[keyForBigSegment]) {
      // We've already done the query at some point during the flag evaluation and stored
      // the result (if any) in stateOut.bigSegmentsMembership, so we don't need to do it
      // again. Even if multiple Big Segments are being referenced, the membership includes
      // *all* of the user's segment memberships.

      this.bigSegmentMatchContext(
        state.bigSegmentsMembership[keyForBigSegment],
        segment,
        context,
        state,
      ).then(cb);
      return;
    }

    this.queries.getBigSegmentsMembership(keyForBigSegment).then((result) => {
      // eslint-disable-next-line no-param-reassign
      state.bigSegmentsMembership = state.bigSegmentsMembership || {};
      if (result) {
        const [membership, status] = result;
        // eslint-disable-next-line no-param-reassign
        state.bigSegmentsMembership[keyForBigSegment] = membership;
        // eslint-disable-next-line no-param-reassign
        state.bigSegmentsStatus = computeUpdatedBigSegmentsStatus(
          state.bigSegmentsStatus,
          status as BigSegmentStoreStatusString,
        );
      } else {
        // eslint-disable-next-line no-param-reassign
        state.bigSegmentsStatus = computeUpdatedBigSegmentsStatus(
          state.bigSegmentsStatus,
          'NOT_CONFIGURED',
        );
      }
      /* eslint-enable no-param-reassign */
      this.bigSegmentMatchContext(
        state.bigSegmentsMembership[keyForBigSegment],
        segment,
        context,
        state,
      ).then(cb);
    });
  }

  bigSegmentMatchContext(
    membership: BigSegmentStoreMembership | null,
    segment: Segment,
    context: Context,
    state: EvalState,
  ): Promise<MatchOrError> {
    const segmentRef = makeBigSegmentRef(segment);
    const included = membership?.[segmentRef];
    return new Promise<MatchOrError>((resolve) => {
      // Typically null is not checked because we filter it from the data
      // we get in flag updates. Here it is checked because big segment data
      // will be contingent on the store that implements it.
      if (included !== undefined && included !== null) {
        resolve(makeMatch(included));
        return;
      }
      this.simpleSegmentMatchContext(segment, context, state, [], resolve);
    });
  }
}<|MERGE_RESOLUTION|>--- conflicted
+++ resolved
@@ -65,8 +65,6 @@
   return latest;
 }
 
-<<<<<<< HEAD
-
 interface MissingMarker {
   isMissing: true;
 }
@@ -79,28 +77,23 @@
 }
 
 export interface EvalCache {
-  flags?: Map<string, { flag: Flag | undefined, res: EvalResult }>;
+  flags?: Map<string, { flag: Flag | undefined; res: EvalResult }>;
   segments?: Map<string, MatchOrError | MissingMarker>;
 }
 
-=======
->>>>>>> ac575d01
 interface EvalState {
   events?: internal.InputEvalEvent[];
 
   bigSegmentsStatus?: BigSegmentStoreStatusString;
 
   bigSegmentsMembership?: Record<string, BigSegmentStoreMembership | null>;
-<<<<<<< HEAD
 
   /**
    * Caches result of segment and flag evaluations. Must ONLY be used for `allFlagsState`. This
    * is because `allFlagsState` does not emit events. Using the eval cache would cause prerequisites
    * of prerequisites to not emit events after the first evaluation.
    */
-  cache?: EvalCache
-=======
->>>>>>> ac575d01
+  cache?: EvalCache;
 }
 
 interface Match {
@@ -143,22 +136,21 @@
     this.bucketer = new Bucketer(platform.crypto);
   }
 
-<<<<<<< HEAD
-  async evaluate(flag: Flag, context: Context, eventFactory?: EventFactory, cache?: EvalCache,): Promise<EvalResult> {
+  async evaluate(
+    flag: Flag,
+    context: Context,
+    eventFactory?: EventFactory,
+    cache?: EvalCache,
+  ): Promise<EvalResult> {
     return new Promise<EvalResult>((resolve) => {
       // If a cache is provided, then ensure it can be populated.
       if (cache) {
-        cache.flags = cache.flags ?? new Map<string, { flag: Flag | undefined, res: EvalResult }>();
+        cache.flags = cache.flags ?? new Map<string, { flag: Flag | undefined; res: EvalResult }>();
         cache.segments = cache.segments ?? new Map<string, MatchOrError | MissingMarker>();
       }
       const state: EvalState = {
-        cache
+        cache,
       };
-=======
-  async evaluate(flag: Flag, context: Context, eventFactory?: EventFactory): Promise<EvalResult> {
-    return new Promise<EvalResult>((resolve) => {
-      const state: EvalState = {};
->>>>>>> ac575d01
       this.evaluateInternal(
         flag,
         context,
@@ -184,21 +176,16 @@
     context: Context,
     cb: (res: EvalResult) => void,
     eventFactory?: EventFactory,
-<<<<<<< HEAD
     cache?: EvalCache,
   ) {
     // If a cache is provided, then ensure it can be populated.
     if (cache) {
-      cache.flags = cache.flags ?? new Map<string, { flag: Flag | undefined, res: EvalResult }>();
+      cache.flags = cache.flags ?? new Map<string, { flag: Flag | undefined; res: EvalResult }>();
       cache.segments = cache.segments ?? new Map<string, MatchOrError | MissingMarker>();
     }
     const state: EvalState = {
-      cache
+      cache,
     };
-=======
-  ) {
-    const state: EvalState = {};
->>>>>>> ac575d01
     this.evaluateInternal(
       flag,
       context,
@@ -304,7 +291,6 @@
     allSeriesAsync(
       flag.prerequisites,
       (prereq, _index, iterCb) => {
-<<<<<<< HEAD
         if (state.cache?.flags?.has(prereq.key)) {
           // TODO: See if this can be more de-duplicated.
           const { flag: prereqFlag, res } = state.cache.flags.get(prereq.key)!;
@@ -319,9 +305,7 @@
           state.events = state.events ?? [];
 
           if (eventFactory) {
-            state.events.push(
-              eventFactory.evalEvent(prereqFlag, context, res.detail, null, flag),
-            );
+            state.events.push(eventFactory.evalEvent(prereqFlag, context, res.detail, null, flag));
           }
 
           if (res.isError) {
@@ -335,17 +319,11 @@
           }
           return iterCb(true);
         }
-=======
->>>>>>> ac575d01
         if (visitedFlags.indexOf(prereq.key) !== -1) {
           prereqResult = EvalResult.forError(
             ErrorKinds.MalformedFlag,
             `Prerequisite of ${flag.key} causing a circular reference.` +
-<<<<<<< HEAD
-            ' This is probably a temporary condition due to an incomplete update.',
-=======
               ' This is probably a temporary condition due to an incomplete update.',
->>>>>>> ac575d01
           );
           iterCb(true);
           return;
@@ -354,10 +332,7 @@
         this.queries.getFlag(prereq.key, (prereqFlag) => {
           if (!prereqFlag) {
             prereqResult = getOffVariation(flag, Reasons.prerequisiteFailed(prereq.key));
-<<<<<<< HEAD
             state.cache?.flags?.set(prereq.key, { flag: undefined, res: prereqResult });
-=======
->>>>>>> ac575d01
             iterCb(false);
             return;
           }
@@ -371,11 +346,8 @@
               // eslint-disable-next-line no-param-reassign
               state.events = state.events ?? [];
 
-<<<<<<< HEAD
               state.cache?.flags?.set(prereq.key, { res, flag: prereqFlag });
 
-=======
->>>>>>> ac575d01
               if (eventFactory) {
                 state.events.push(
                   eventFactory.evalEvent(prereqFlag, context, res.detail, null, flag),
@@ -444,7 +416,6 @@
       firstSeriesAsync(
         clause.values,
         (value, _index, iterCb) => {
-<<<<<<< HEAD
           if (state.cache?.segments?.has(value)) {
             const matchOrError = state.cache.segments.get(value);
             if (!isMissingMarker(matchOrError)) {
@@ -456,19 +427,13 @@
             iterCb(false);
             return;
           }
-=======
->>>>>>> ac575d01
           this.queries.getSegment(value, (segment) => {
             if (segment) {
               if (segmentsVisited.includes(segment.key)) {
                 errorResult = EvalResult.forError(
                   ErrorKinds.MalformedFlag,
                   `Segment rule referencing segment ${segment.key} caused a circular reference. ` +
-<<<<<<< HEAD
-                  'This is probably a temporary condition due to an incomplete update',
-=======
                     'This is probably a temporary condition due to an incomplete update',
->>>>>>> ac575d01
                 );
                 // There was an error, so stop checking further segments.
                 iterCb(true);
@@ -480,17 +445,11 @@
                 if (res.error) {
                   errorResult = res.result;
                 }
-<<<<<<< HEAD
                 state.cache?.segments?.set(value, res);
                 iterCb(res.error || res.isMatch);
               });
             } else {
               state.cache?.segments?.set(value, { isMissing: true });
-=======
-                iterCb(res.error || res.isMatch);
-              });
-            } else {
->>>>>>> ac575d01
               iterCb(false);
             }
           });
