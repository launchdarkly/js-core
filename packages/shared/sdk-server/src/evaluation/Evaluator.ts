--- conflicted
+++ resolved
@@ -117,28 +117,7 @@
 
   async evaluate(flag: Flag, context: Context, eventFactory?: EventFactory): Promise<EvalResult> {
     return new Promise<EvalResult>((resolve) => {
-<<<<<<< HEAD
       this.evaluateCb(flag, context, resolve, eventFactory);
-=======
-      const state: EvalState = {};
-      this._evaluateInternal(
-        flag,
-        context,
-        state,
-        [],
-        (res) => {
-          if (state.bigSegmentsStatus) {
-            res.detail.reason = {
-              ...res.detail.reason,
-              bigSegmentsStatus: state.bigSegmentsStatus,
-            };
-          }
-          res.events = state.events;
-          resolve(res);
-        },
-        eventFactory,
-      );
->>>>>>> a986478e
     });
   }
 
