--- conflicted
+++ resolved
@@ -62,13 +62,8 @@
         { key: 'test-key' },
         defaultValue as LDMigrationStage,
       );
-<<<<<<< HEAD
       expect(res.value).toEqual(value);
-    }
-=======
-      expect(res).toEqual(value);
     },
->>>>>>> bee4e742
   );
 
   it.each([
@@ -94,20 +89,4 @@
       'Unrecognized MigrationState for "bad-migration"; returning default value.',
     );
   });
-<<<<<<< HEAD
-=======
-
-  it('includes an error in the node callback', (done) => {
-    const flagKey = 'bad-migration';
-    td.update(td.flag(flagKey).valueForAll('potato'));
-    client.variationMigration(flagKey, { key: 'test-key' }, LDMigrationStage.Off, (err, value) => {
-      const error = err as Error;
-      expect(error.message).toEqual(
-        'Unrecognized MigrationState for "bad-migration"; returning default value.',
-      );
-      expect(value).toEqual(LDMigrationStage.Off);
-      done();
-    });
-  });
->>>>>>> bee4e742
 });