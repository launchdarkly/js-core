import { Flag } from '../../src/evaluation/data/Flag';
import { Segment } from '../../src/evaluation/data/Segment';
import {
  deserializeAll,
  deserializeDelete,
  deserializePatch,
  replacer,
  reviver,
  serializeSegment,
} from '../../src/store/serialization';

const flagWithAttributeNameInClause = {
  key: 'test-after-value1',
  on: true,
  rules: [
    {
      variation: 0,
      id: 'ruleid',
      clauses: [
        {
          attribute: 'attrname',
          op: 'after',
          values: ['not valid'],
          negate: false,
        },
      ],
      trackEvents: false,
    },
  ],
  fallthrough: { variation: 1 },
  variations: [true, false],
  version: 1,
};

const flagWithAttributeReferenceInClause = {
  key: 'test-flag',
  on: true,
  rules: [
    {
      variation: 0,
      id: 'ruleid',
      clauses: [
        {
          contextKind: 'user',
          attribute: '/attr1',
          op: 'in',
          values: ['right'],
          negate: false,
        },
      ],
      trackEvents: false,
    },
  ],
  fallthrough: { variation: 1 },
  variations: [true, false],
  version: 1,
};

const flagWithBucketByInRollout = {
  key: 'test-flag',
  on: true,
  fallthrough: {
    rollout: {
      bucketBy: 'bucket',
      variations: [{ variation: 0, weight: 5 }],
    },
  },
  variations: [true, false],
  version: 1,
};

const flagWithBucketByInRolloutInRule = {
  key: 'test-after-value1',
  on: true,
  rules: [
    {
      variation: 0,
      id: 'ruleid',
      clauses: [
        {
          attribute: 'attrname',
          op: 'after',
          values: ['not valid'],
          negate: false,
        },
      ],
      trackEvents: false,
      rollout: {
        bucketBy: 'bucket',
        variations: [{ variation: 0, weight: 5 }],
      },
    },
  ],
  fallthrough: { variation: 1 },
  variations: [true, false],
  version: 1,
};

const flagWithNoReferences = {
  key: 'test-flag',
  on: true,
  fallthrough: {
    rollout: {
      variations: [{ variation: 0, weight: 5 }],
    },
  },
  variations: [true, false],
  version: 1,
};

const segmentWithClauseAttributeName = {
  key: 'test-segment-1',
  included: [],
  excluded: [],
  includedContexts: [],
  excludedContexts: [],
  salt: 'saltyA',
  rules: [
    {
      id: '',
      clauses: [
        {
          attribute: 'kind',
          op: 'in',
          values: [''],
          negate: true,
        },
      ],
      weight: 42162,
      rolloutContextKind: 'user',
    },
  ],
  version: 0,
  deleted: false,
};

const segmentWithBucketBy = {
  key: 'test-segment-1',
  included: [],
  excluded: [],
  includedContexts: [],
  excludedContexts: [],
  salt: 'saltyA',
  rules: [
    {
      id: 'rule-id',
      clauses: [],
      bucketBy: 'potato',
    },
  ],
  version: 0,
  deleted: false,
};

function makeAllData(flag?: any, segment?: any): any {
  const allData: any = {
    data: {
      flags: {},
      segments: {},
    },
  };

  if (flag) {
    allData.data.flags.flagName = flag;
  }
  if (segment) {
    allData.data.segments.segmentName = segment;
  }
  return allData;
}

function makeSerializedAllData(flag?: any, segment?: any): string {
  return JSON.stringify(makeAllData(flag, segment));
}

function makePatchData(flag?: any, segment?: any): any {
  return {
    path: flag ? '/flags/flagName' : '/segments/segmentName',
    data: flag ?? segment,
  };
}

function makeSerializedPatchData(flag?: any, segment?: any): string {
  return JSON.stringify(makePatchData(flag, segment));
}

describe('when deserializing all data', () => {
  it('handles a flag with an attribute literal in a clause', () => {
    const jsonString = makeSerializedAllData(flagWithAttributeNameInClause);
    const parsed = deserializeAll(jsonString);
    const ref = parsed?.data.flags.flagName.rules?.[0].clauses?.[0].attributeReference;
    expect(ref?.isValid).toBeTruthy();
  });

  it('handles a flag with an attribute literal in a clause', () => {
    const jsonString = makeSerializedAllData(flagWithAttributeReferenceInClause);
    const parsed = deserializeAll(jsonString);
    const ref = parsed?.data.flags.flagName.rules?.[0].clauses?.[0].attributeReference;
    expect(ref?.isValid).toBeTruthy();
  });

  it('handles a flag with no references', () => {
    const jsonString = makeSerializedAllData(flagWithNoReferences);
    const parsed = deserializeAll(jsonString);
    const ref = parsed?.data.flags.flagName.rules?.[0].clauses?.[0].attributeReference;
    expect(ref).toBeUndefined();
  });

  it('handles a segment clause with attribute name', () => {
    const jsonString = makeSerializedAllData(undefined, segmentWithClauseAttributeName);
    const parsed = deserializeAll(jsonString);
    const refInSegment =
      parsed?.data.segments.segmentName.rules?.[0].clauses?.[0].attributeReference;
    expect(refInSegment?.isValid).toBeTruthy();
  });

  it('handles a segment with bucketBy', () => {
    const jsonString = makeSerializedAllData(undefined, segmentWithBucketBy);
    const parsed = deserializeAll(jsonString);
    const bucketByInSegment =
      parsed!.data.segments.segmentName.rules![0].bucketByAttributeReference;
    expect(bucketByInSegment?.isValid).toBeTruthy();
  });

  it('handles a flag with bucketBy in rollout', () => {
    const jsonString = makeSerializedAllData(flagWithBucketByInRollout);
    const parsed = deserializeAll(jsonString);
    const ref = parsed?.data.flags.flagName.fallthrough.rollout?.bucketByAttributeReference;
    expect(ref?.isValid).toBeTruthy();
  });

  it('handles a flag with a rollout in a rule', () => {
    const jsonString = makeSerializedAllData(flagWithBucketByInRolloutInRule);
    const parsed = deserializeAll(jsonString);
    const ref = parsed?.data.flags.flagName.rules?.[0].rollout?.bucketByAttributeReference;
    expect(ref?.isValid).toBeTruthy();
  });
});

describe('when deserializing patch data', () => {
  it('handles a flag with an attribute literal in a clause', () => {
    const jsonString = makeSerializedPatchData(flagWithAttributeNameInClause);
    const parsed = deserializePatch(jsonString);
    const ref = (parsed?.data as Flag).rules?.[0].clauses?.[0].attributeReference;
    expect(ref?.isValid).toBeTruthy();
  });

  it('handles a flag with an attribute literal in a clause', () => {
    const jsonString = makeSerializedPatchData(flagWithAttributeReferenceInClause);
    const parsed = deserializePatch(jsonString);
    const ref = (parsed?.data as Flag).rules?.[0].clauses?.[0].attributeReference;
    expect(ref?.isValid).toBeTruthy();
  });

  it('handles a flag with no references', () => {
    const jsonString = makeSerializedPatchData(flagWithNoReferences);
    const parsed = deserializePatch(jsonString);
    const ref = (parsed?.data as Flag).rules?.[0].clauses?.[0].attributeReference;
    expect(ref).toBeUndefined();
  });

  it('handles a segment clause with attribute name', () => {
    const jsonString = makeSerializedPatchData(undefined, segmentWithClauseAttributeName);
    const parsed = deserializePatch(jsonString);
    const refInSegment = (parsed?.data as Segment).rules?.[0].clauses?.[0].attributeReference;
    expect(refInSegment?.isValid).toBeTruthy();
  });

  it('handles a segment with bucketBy', () => {
    const jsonString = makeSerializedPatchData(undefined, segmentWithBucketBy);
    const parsed = deserializePatch(jsonString);
    const bucketByInSegment = (parsed!.data as Segment).rules![0].bucketByAttributeReference;
    expect(bucketByInSegment?.isValid).toBeTruthy();
  });

  it('handles a flag with bucketBy in rollout', () => {
    const jsonString = makeSerializedPatchData(flagWithBucketByInRollout);
    const parsed = deserializePatch(jsonString);
    const ref = (parsed?.data as Flag).fallthrough.rollout?.bucketByAttributeReference;
    expect(ref?.isValid).toBeTruthy();
  });

  it('handles a flag with a rollout in a rule', () => {
    const jsonString = makeSerializedPatchData(flagWithBucketByInRolloutInRule);
    const parsed = deserializePatch(jsonString);
    const ref = (parsed?.data as Flag).rules?.[0].rollout?.bucketByAttributeReference;
    expect(ref?.isValid).toBeTruthy();
  });
});

it('removes null elements', () => {
  const baseData = {
    a: 'b',
    b: 'c',
    c: {
      d: 'e',
    },
  };

  const polluted = JSON.parse(JSON.stringify(baseData));
  polluted.e = null;
  polluted.c.f = null;

  const stringPolluted = JSON.stringify(polluted);
  const parsed = JSON.parse(stringPolluted, reviver);
  expect(parsed).toStrictEqual(baseData);
});

it.each([
  [flagWithAttributeNameInClause, undefined],
  [flagWithAttributeReferenceInClause, undefined],
  [flagWithNoReferences, undefined],
  [flagWithBucketByInRollout, undefined],
  [flagWithBucketByInRolloutInRule, undefined],
  [undefined, segmentWithClauseAttributeName],
  [undefined, segmentWithBucketBy],
  [flagWithAttributeNameInClause, segmentWithClauseAttributeName],
])('serialization removes attribute refs', (flag, segment) => {
  const stringVersion = makeSerializedAllData(flag, segment);
  // Parsed will have attribute refs.
  const parsed = deserializeAll(stringVersion);
  // Should be removed in the string version.
  const reSerialized = JSON.stringify(parsed, replacer);
  // Deserialize without our deserializer.
  const plainParsed = JSON.parse(reSerialized);
  expect(plainParsed).toStrictEqual(makeAllData(flag, segment));
});

it('deserializes delete data', () => {
  const deleteVal = { path: '/flags/flagkey', version: 2 };
  const deleteString = JSON.stringify(deleteVal);
  const parsed = deserializeDelete(deleteString);
  delete parsed?.kind;
  expect(parsed).toStrictEqual(deleteVal);
});

it('given bad json', () => {
  const data = '{sorry';
  expect(deserializeAll(data)).toBeUndefined();
  expect(deserializePatch(data)).toBeUndefined();
  expect(deserializeDelete(data)).toBeUndefined();
});

it('deserialization creates a set for a large number of includes/excludes', () => {
<<<<<<< HEAD
  const included = [ ...Array(500).keys() ].map(i => (i+1).toString());
  const excluded = [ ...Array(500).keys() ].map(i => (i+10).toString());
=======
  const included = [...Array(500).keys()].map((i) => (i + 1).toString());
  const excluded = [...Array(500).keys()].map((i) => (i + 10).toString());
>>>>>>> ac575d01

  const jsonString = makeSerializedPatchData(undefined, {
    key: 'test-segment-1',
    included,
    excluded,
    includedContexts: [],
    excludedContexts: [],
    salt: 'saltyA',
    rules: [],
    version: 0,
    deleted: false,
  });

  const res = deserializePatch(jsonString);
  const segment = res?.data as Segment;
  expect(segment.included).toBeUndefined();
  expect(segment.excluded).toBeUndefined();

  expect([...segment.generated_includedSet!]).toEqual(included);
  expect([...segment.generated_excludedSet!]).toEqual(excluded);
});

it('deserialization creates a set for a large number of included/excluded context values', () => {
<<<<<<< HEAD
  const included = [ ...Array(500).keys() ].map(i => (i+10).toString());
  const excluded = [ ...Array(500).keys() ].map(i => (i+1).toString());
=======
  const included = [...Array(500).keys()].map((i) => (i + 10).toString());
  const excluded = [...Array(500).keys()].map((i) => (i + 1).toString());
>>>>>>> ac575d01

  const jsonString = makeSerializedPatchData(undefined, {
    key: 'test-segment-1',
    included: [],
    excluded: [],
<<<<<<< HEAD
    includedContexts: [{contextKind: 'org', values: included}],
    excludedContexts: [{contextKind: 'user', values: excluded}],
=======
    includedContexts: [{ contextKind: 'org', values: included }],
    excludedContexts: [{ contextKind: 'user', values: excluded }],
>>>>>>> ac575d01
    salt: 'saltyA',
    rules: [],
    version: 0,
    deleted: false,
  });

  const res = deserializePatch(jsonString);
  const segment = res?.data as Segment;

  expect([...segment.includedContexts![0].generated_valuesSet!]).toEqual(included);
  expect([...segment.excludedContexts![0].generated_valuesSet!]).toEqual(excluded);
});

it('serialization converts sets back to arrays for included/excluded', () => {
<<<<<<< HEAD
  const included = [ ...Array(500).keys() ].map(i => (i+1).toString());
  const excluded = [ ...Array(500).keys() ].map(i => (i+10).toString());
=======
  const included = [...Array(500).keys()].map((i) => (i + 1).toString());
  const excluded = [...Array(500).keys()].map((i) => (i + 10).toString());
>>>>>>> ac575d01

  const jsonString = makeSerializedPatchData(undefined, {
    key: 'test-segment-1',
    included,
    excluded,
    includedContexts: [],
    excludedContexts: [],
    salt: 'saltyA',
    rules: [],
    version: 0,
    deleted: false,
  });

  const res = deserializePatch(jsonString);
  const segment = res?.data as Segment;

  const serializedSegment = serializeSegment(segment);
  // Just json parse. We don't want it to automatically re-populate the sets.
  const jsonDeserialized = JSON.parse(serializedSegment);

  expect(jsonDeserialized.included).toEqual(included);
  expect(jsonDeserialized.excluded).toEqual(excluded);
  expect(jsonDeserialized.generated_includedSet).toBeUndefined();
  expect(jsonDeserialized.generated_excludedSet).toBeUndefined();
});

it('serialization converts sets back to arrays for includedContexts/excludedContexts', () => {
<<<<<<< HEAD
  const included = [ ...Array(500).keys() ].map(i => (i+1).toString());
  const excluded = [ ...Array(500).keys() ].map(i => (i+10).toString());
=======
  const included = [...Array(500).keys()].map((i) => (i + 1).toString());
  const excluded = [...Array(500).keys()].map((i) => (i + 10).toString());
>>>>>>> ac575d01

  const jsonString = makeSerializedPatchData(undefined, {
    key: 'test-segment-1',
    included: [],
    excluded: [],
<<<<<<< HEAD
    includedContexts: [{contextKind: 'org', values: included}],
    excludedContexts: [{contextKind: 'user', values: excluded}],
=======
    includedContexts: [{ contextKind: 'org', values: included }],
    excludedContexts: [{ contextKind: 'user', values: excluded }],
>>>>>>> ac575d01
    salt: 'saltyA',
    rules: [],
    version: 0,
    deleted: false,
  });

  const res = deserializePatch(jsonString);
  const segment = res?.data as Segment;

  const serializedSegment = serializeSegment(segment);
  // Just json parse. We don't want it to automatically re-populate the sets.
  const jsonDeserialized = JSON.parse(serializedSegment);

  expect(jsonDeserialized.includedContexts[0].values).toEqual(included);
  expect(jsonDeserialized.excludedContexts[0].values).toEqual(excluded);
  expect(jsonDeserialized.includedContexts[0].generated_valuesSet).toBeUndefined();
  expect(jsonDeserialized.excludedContexts[0].generated_valuesSet).toBeUndefined();
<<<<<<< HEAD
});
=======
});
>>>>>>> ac575d01
<|MERGE_RESOLUTION|>--- conflicted
+++ resolved
@@ -342,13 +342,8 @@
 });
 
 it('deserialization creates a set for a large number of includes/excludes', () => {
-<<<<<<< HEAD
-  const included = [ ...Array(500).keys() ].map(i => (i+1).toString());
-  const excluded = [ ...Array(500).keys() ].map(i => (i+10).toString());
-=======
   const included = [...Array(500).keys()].map((i) => (i + 1).toString());
   const excluded = [...Array(500).keys()].map((i) => (i + 10).toString());
->>>>>>> ac575d01
 
   const jsonString = makeSerializedPatchData(undefined, {
     key: 'test-segment-1',
@@ -372,25 +367,15 @@
 });
 
 it('deserialization creates a set for a large number of included/excluded context values', () => {
-<<<<<<< HEAD
-  const included = [ ...Array(500).keys() ].map(i => (i+10).toString());
-  const excluded = [ ...Array(500).keys() ].map(i => (i+1).toString());
-=======
   const included = [...Array(500).keys()].map((i) => (i + 10).toString());
   const excluded = [...Array(500).keys()].map((i) => (i + 1).toString());
->>>>>>> ac575d01
 
   const jsonString = makeSerializedPatchData(undefined, {
     key: 'test-segment-1',
     included: [],
     excluded: [],
-<<<<<<< HEAD
-    includedContexts: [{contextKind: 'org', values: included}],
-    excludedContexts: [{contextKind: 'user', values: excluded}],
-=======
     includedContexts: [{ contextKind: 'org', values: included }],
     excludedContexts: [{ contextKind: 'user', values: excluded }],
->>>>>>> ac575d01
     salt: 'saltyA',
     rules: [],
     version: 0,
@@ -405,13 +390,8 @@
 });
 
 it('serialization converts sets back to arrays for included/excluded', () => {
-<<<<<<< HEAD
-  const included = [ ...Array(500).keys() ].map(i => (i+1).toString());
-  const excluded = [ ...Array(500).keys() ].map(i => (i+10).toString());
-=======
   const included = [...Array(500).keys()].map((i) => (i + 1).toString());
   const excluded = [...Array(500).keys()].map((i) => (i + 10).toString());
->>>>>>> ac575d01
 
   const jsonString = makeSerializedPatchData(undefined, {
     key: 'test-segment-1',
@@ -439,25 +419,15 @@
 });
 
 it('serialization converts sets back to arrays for includedContexts/excludedContexts', () => {
-<<<<<<< HEAD
-  const included = [ ...Array(500).keys() ].map(i => (i+1).toString());
-  const excluded = [ ...Array(500).keys() ].map(i => (i+10).toString());
-=======
   const included = [...Array(500).keys()].map((i) => (i + 1).toString());
   const excluded = [...Array(500).keys()].map((i) => (i + 10).toString());
->>>>>>> ac575d01
 
   const jsonString = makeSerializedPatchData(undefined, {
     key: 'test-segment-1',
     included: [],
     excluded: [],
-<<<<<<< HEAD
-    includedContexts: [{contextKind: 'org', values: included}],
-    excludedContexts: [{contextKind: 'user', values: excluded}],
-=======
     includedContexts: [{ contextKind: 'org', values: included }],
     excludedContexts: [{ contextKind: 'user', values: excluded }],
->>>>>>> ac575d01
     salt: 'saltyA',
     rules: [],
     version: 0,
@@ -475,8 +445,4 @@
   expect(jsonDeserialized.excludedContexts[0].values).toEqual(excluded);
   expect(jsonDeserialized.includedContexts[0].generated_valuesSet).toBeUndefined();
   expect(jsonDeserialized.excludedContexts[0].generated_valuesSet).toBeUndefined();
-<<<<<<< HEAD
-});
-=======
-});
->>>>>>> ac575d01
+});