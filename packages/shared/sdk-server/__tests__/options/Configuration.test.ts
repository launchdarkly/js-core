--- conflicted
+++ resolved
@@ -421,11 +421,7 @@
     ]);
   });
 
-<<<<<<< HEAD
-  it('drops invalid dataystem data source options and replaces with defaults', () => {
-=======
   it('drops invalid datasystem data source options and replaces with defaults', () => {
->>>>>>> e2c26af3
     const config = new Configuration(
       withLogger({
         dataSystem: { dataSource: { bogus: 'myBogusOptions' } as unknown as DataSourceOptions },
@@ -440,11 +436,7 @@
     ]);
   });
 
-<<<<<<< HEAD
-  it('validates the datasystem persitent store is a factory or object', () => {
-=======
   it('validates the datasystem persistent store is a factory or object', () => {
->>>>>>> e2c26af3
     const config1 = new Configuration(
       withLogger({
         dataSystem: {
@@ -509,11 +501,7 @@
     expect(logger(config).getCount()).toEqual(0);
   });
 
-<<<<<<< HEAD
-  it('ignores top level featureStore in favor of the datasystem persitent store', () => {
-=======
   it('ignores top level featureStore in favor of the datasystem persistent store', () => {
->>>>>>> e2c26af3
     const shouldNotBeUsed = new InMemoryFeatureStore();
     const shouldBeUsed = new InMemoryFeatureStore();
     const config = new Configuration(
@@ -528,8 +516,6 @@
     const result = config.dataSystem.featureStoreFactory(null);
     expect(result).toEqual(shouldBeUsed);
   });
-<<<<<<< HEAD
-=======
 
   it('ignores top level useLdd option if datasystem is specified', () => {
     const config = new Configuration(
@@ -555,5 +541,4 @@
     const result2 = config2.dataSystem.useLdd;
     expect(result2).toEqual(true);
   });
->>>>>>> e2c26af3
 });