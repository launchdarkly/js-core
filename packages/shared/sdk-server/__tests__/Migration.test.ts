--- conflicted
+++ resolved
@@ -186,16 +186,9 @@
           nonAuthoritative: undefined,
         },
       ],
-<<<<<<< HEAD
-    ])(
-      'uses the correct authoritative source: %p, read: %p, write: %j.',
-      async (stage, readValue, writeMatch) => {
-        const migration = new Migration<string, boolean>(client, basicTracker(), {
-=======
     ])('given each migration step: %p, read: %p, write: %j.', (stage, readValue, writeMatch) => {
       it('uses the correct authoritative source', async () => {
-        const migration = new Migration<string, boolean>(client, {
->>>>>>> 91a6addc
+        const migration = new Migration<string, boolean>(client, basicTracker(), {
           execution,
           latencyTracking: LDLatencyTracking.Disabled,
           errorTracking: LDErrorTracking.Disabled,
@@ -227,7 +220,7 @@
       it('correctly forwards the payload for read and write operations', async () => {
         let receivedReadPayload: string | undefined;
         let receivedWritePayload: string | undefined;
-        const migration = new Migration<string, boolean, string, string>(client, {
+        const migration = new Migration<string, boolean, string, string>(client, basicTracker(), {
           execution,
           latencyTracking: LDLatencyTracking.Disabled,
           errorTracking: LDErrorTracking.Disabled,
