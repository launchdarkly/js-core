--- conflicted
+++ resolved
@@ -50,10 +50,7 @@
   "devDependencies": {
     "@jest/globals": "^29.7.0",
     "@launchdarkly/js-client-sdk": "0.3.2",
-<<<<<<< HEAD
     "@rrweb/types": "^2.0.0-alpha.17",
-=======
->>>>>>> 7720ac94
     "@trivago/prettier-plugin-sort-imports": "^4.1.1",
     "@types/css-font-loading-module": "^0.0.13",
     "@types/jest": "^29.5.11",
@@ -71,9 +68,13 @@
     "launchdarkly-js-test-helpers": "^2.2.0",
     "prettier": "^3.0.0",
     "rimraf": "^5.0.5",
+    "rrweb": "2.0.0-alpha.4",
     "ts-jest": "^29.1.1",
     "tsup": "^8.3.5",
     "typedoc": "0.25.0",
     "typescript": "^5.5.3"
+  },
+  "peerDependencies": {
+    "rrweb": "2.0.0-alpha.4"
   }
 }