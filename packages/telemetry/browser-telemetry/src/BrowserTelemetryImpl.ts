import type {
  LDClient,
  LDContext,
  LDEvaluationDetail,
  LDInspection,
} from 'launchdarkly-js-client-sdk';

import { Breadcrumb, FeatureManagementBreadcrumb } from './api/Breadcrumb';
import { BrowserTelemetry } from './api/BrowserTelemetry';
import { Collector } from './api/Collector';
import { ErrorData } from './api/ErrorData';
import { EventData } from './api/EventData';
<<<<<<< HEAD
import ClickCollector from './collectors/dom/ClickCollector';
=======
import ClickCollector from './collectors/click';
>>>>>>> 7cbb9d4a
import ErrorCollector from './collectors/error';
import makeInspectors from './inspectors';
import { ParsedOptions } from './options';
import randomUuidV4 from './randomUuidV4';
import parse from './stack/StackParser';

// TODO: Add ring buffer instead of shifting.

const CUSTOM_KEY_PREFIX = '$ld:telemetry';
const ERROR_KEY = `${CUSTOM_KEY_PREFIX}:error`;
const SESSION_CAPTURE_KEY = `${CUSTOM_KEY_PREFIX}:sessionCapture`;

function safeValue(u: unknown): string | boolean | number | undefined {
  switch (typeof u) {
    case 'string':
    case 'boolean':
    case 'number':
      return u;
    default:
      return undefined;
  }
}

export default class BrowserTelemetryImpl implements BrowserTelemetry {
  private maxPendingEvents: number;
  private maxBreadcrumbs: number;

  private pendingEvents: { type: string; data: EventData }[] = [];
  private client?: LDClient;

  private breadcrumbs: Breadcrumb[] = [];

  private inspectorInstances: LDInspection[] = [];
  private collectors: Collector[] = [];
  private sessionId: string = randomUuidV4();

  constructor(options: ParsedOptions) {
    // Error collector is always required.
    this.collectors.push(new ErrorCollector());
    this.collectors.push(...options.collectors);
    this.maxPendingEvents = options.maxPendingEvents;
    this.maxBreadcrumbs = options.breadcrumbs.maxBreadcrumbs;

    if (options.breadcrumbs.click) {
      this.collectors.push(new ClickCollector());
    }

    this.collectors.forEach((collector) => collector.register(this as BrowserTelemetry));

    const impl = this;
    const inspectors: LDInspection[] = [];
    makeInspectors(options, inspectors, impl);
    this.inspectorInstances.push(...inspectors);
  }

  register(client: LDClient): void {
    this.client = client;
<<<<<<< HEAD
    if (this.pendingEvents.length) {
      this.pendingEvents.forEach((event) => {
        this.client?.track(event.type, event.data);
      });
    }
=======
    this.pendingEvents.forEach((event) => {
      this.client?.track(event.type, event.data);
    });
>>>>>>> 7cbb9d4a
  }

  inspectors(): LDInspection[] {
    return this.inspectorInstances;
  }

  private capture(type: string, event: EventData) {
    if (this.client === undefined) {
      this.pendingEvents.push({ type, data: event });
      if (this.pendingEvents.length > this.maxPendingEvents) {
        // TODO: Maybe log this?
        this.pendingEvents.shift();
      }
    }
    this.client?.track(`$ld:telemetry:${type}`, event);
  }

  captureError(exception: Error): void {
    const data: ErrorData = {
      type: exception.name || exception.constructor.name || 'generic',
      message: exception.message,
      stack: parse(exception),
      breadcrumbs: [...this.breadcrumbs],
      sessionId: this.sessionId,
    };
    this.capture(ERROR_KEY, data);
    this.dispatchError(exception);
  }

  captureErrorEvent(errorEvent: ErrorEvent): void {
    this.captureError(errorEvent.error);
  }

  captureSession(sessionEvent: EventData): void {
    this.capture(SESSION_CAPTURE_KEY, { ...sessionEvent, breadcrumbs: [...this.breadcrumbs] });
  }

  addBreadcrumb(breadcrumb: Breadcrumb): void {
    this.breadcrumbs.push(breadcrumb);
    if (this.breadcrumbs.length > this.maxBreadcrumbs) {
      this.breadcrumbs.shift();
    }
  }

  close(): void {
    this.collectors.forEach((collector) => collector.unregister());
  }

  handleFlagUsed(flagKey: string, detail: LDEvaluationDetail, context: LDContext): void {
    const breadcrumb: FeatureManagementBreadcrumb = {
      type: 'flag-evaluated',
      data: {
        key: flagKey,
        value: safeValue(detail.value),
      },
      timestamp: new Date().getTime(),
      class: 'feature-management',
      level: 'info',
    };
    this.addBreadcrumb(breadcrumb);

    this.dispatchFlagUsed(flagKey, detail, context);
  }

  handleFlagDetailChanged(flagKey: string, detail: LDEvaluationDetail): void {
    const breadcrumb: FeatureManagementBreadcrumb = {
      type: 'flag-detail-changed',
      data: {
        key: flagKey,
        value: safeValue(detail.value),
      },
      timestamp: new Date().getTime(),
      class: 'feature-management',
      level: 'info',
    };

    this.addBreadcrumb(breadcrumb);

    this.dispatchFlagDetailChanged(flagKey, detail);
  }

  private dispatchError(exception: Error) {
    this.collectors.forEach((collector) => {
      collector.handleErrorEvent?.(exception.name, exception.message);
    });
  }

  private dispatchFlagUsed(flagKey: string, flagDetail: LDEvaluationDetail, context: LDContext) {
    this.collectors.forEach((collector) => {
      collector.handleFlagUsed?.(flagKey, flagDetail, context);
    });
  }

  private dispatchFlagDetailChanged(flagKey: string, detail: LDEvaluationDetail) {
    this.collectors.forEach((collector) => {
      collector.handleFlagDetailChanged?.(flagKey, detail);
    });
  }
}<|MERGE_RESOLUTION|>--- conflicted
+++ resolved
@@ -10,11 +10,7 @@
 import { Collector } from './api/Collector';
 import { ErrorData } from './api/ErrorData';
 import { EventData } from './api/EventData';
-<<<<<<< HEAD
 import ClickCollector from './collectors/dom/ClickCollector';
-=======
-import ClickCollector from './collectors/click';
->>>>>>> 7cbb9d4a
 import ErrorCollector from './collectors/error';
 import makeInspectors from './inspectors';
 import { ParsedOptions } from './options';
@@ -72,17 +68,9 @@
 
   register(client: LDClient): void {
     this.client = client;
-<<<<<<< HEAD
-    if (this.pendingEvents.length) {
-      this.pendingEvents.forEach((event) => {
-        this.client?.track(event.type, event.data);
-      });
-    }
-=======
     this.pendingEvents.forEach((event) => {
       this.client?.track(event.type, event.data);
     });
->>>>>>> 7cbb9d4a
   }
 
   inspectors(): LDInspection[] {
