--- conflicted
+++ resolved
@@ -5,11 +5,7 @@
  */
 import type { LDContext, LDEvaluationDetail, LDInspection } from '@launchdarkly/js-client-sdk';
 
-<<<<<<< HEAD
-import { LDClientTracking, MinLogger } from './api';
-=======
-import { BreadcrumbFilter, LDClientTracking } from './api';
->>>>>>> 5c327a1c
+import { BreadcrumbFilter, LDClientTracking, MinLogger } from './api';
 import { Breadcrumb, FeatureManagementBreadcrumb } from './api/Breadcrumb';
 import { BrowserTelemetry } from './api/BrowserTelemetry';
 import { Collector } from './api/Collector';
