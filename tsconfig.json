{
  "files": [],
  "compilerOptions": {
    "resolveJsonModule": true
  },
  "references": [
    {
      "path": "./packages/shared/common/tsconfig.ref.json"
    },
    {
      "path": "./packages/shared/mocks/tsconfig.ref.json"
    },
    {
      "path": "./packages/shared/sdk-client/tsconfig.ref.json"
    },
    {
      "path": "./packages/shared/sdk-server/tsconfig.ref.json"
    },
    {
      "path": "./packages/shared/sdk-server-edge/tsconfig.ref.json"
    },
    {
      "path": "./packages/shared/akamai-edgeworker-sdk/tsconfig.ref.json"
    },
    {
      "path": "./packages/sdk/server-node/tsconfig.ref.json"
    },
    {
      "path": "./packages/sdk/cloudflare/tsconfig.ref.json"
    },
    {
      "path": "./packages/sdk/react-native/tsconfig.ref.json"
    },
    {
      "path": "./packages/sdk/vercel/tsconfig.ref.json"
    },
    {
      "path": "./packages/sdk/akamai-edgekv/tsconfig.ref.json"
    },
    {
      "path": "./packages/sdk/akamai-base/tsconfig.ref.json"
    },
    {
      "path": "./packages/store/node-server-sdk-redis/tsconfig.ref.json"
    },
    {
      "path": "./packages/store/node-server-sdk-dynamodb/tsconfig.ref.json"
    },
    {
      "path": "./packages/telemetry/node-server-sdk-otel/tsconfig.ref.json"
    },
    {
<<<<<<< HEAD
      "path": "./packages/telemetry/browser-telemetry/tsconfig.ref.json"
=======
      "path": "./packages/tooling/jest/tsconfig.ref.json"
>>>>>>> 5775ee7c
    }
  ]
}<|MERGE_RESOLUTION|>--- conflicted
+++ resolved
@@ -50,11 +50,10 @@
       "path": "./packages/telemetry/node-server-sdk-otel/tsconfig.ref.json"
     },
     {
-<<<<<<< HEAD
+            "path": "./packages/tooling/jest/tsconfig.ref.json"
+    },
+    {
       "path": "./packages/telemetry/browser-telemetry/tsconfig.ref.json"
-=======
-      "path": "./packages/tooling/jest/tsconfig.ref.json"
->>>>>>> 5775ee7c
     }
   ]
 }