--- conflicted
+++ resolved
@@ -18,7 +18,6 @@
 
   bigSegmentStoreStatusProvider: BigSegmentStoreStatusProvider;
 
-<<<<<<< HEAD
   constructor(sdkKey: string, options: LDOptions) {
     // TODO: Conditional error reporting needs to move here.
     const fallbackLogger = new BasicLogger({
@@ -53,14 +52,9 @@
     );
     this.emitter = emitter;
 
-    this.bigSegmentStoreStatusProvider = new BigSegmentStoreStatusProviderNode();
-=======
-  constructor(private sdkKey: string, options: LDOptions) {
-    super(new NodePlatform(options));
     this.bigSegmentStoreStatusProvider = new BigSegmentStoreStatusProviderNode(
       this.bigSegmentStatusProviderInternal,
     ) as BigSegmentStoreStatusProvider;
->>>>>>> 8b172148
   }
 }
 
