// eslint-disable-next-line max-classes-per-file
import {
  LDClientImpl, LDOptions,
  BasicLogger, SafeLogger,
} from '@launchdarkly/js-server-sdk-common';

import { EventEmitter } from 'events';
import { format } from 'util';
import NodePlatform from './platform/NodePlatform';
import { Emits } from './Emits';
import BigSegmentStoreStatusProviderNode from './BigSegmentsStoreStatusProviderNode';
import { BigSegmentStoreStatusProvider } from './api';

class ClientEmitter extends EventEmitter {}

class LDClientNode extends LDClientImpl {
  emitter: EventEmitter;

  bigSegmentStoreStatusProvider: BigSegmentStoreStatusProvider;

  constructor(sdkKey: string, options: LDOptions) {
<<<<<<< HEAD
    // TODO: Conditional error reporting needs to move here.
=======
>>>>>>> a79d6f9c
    const fallbackLogger = new BasicLogger({
      level: 'info',
      // eslint-disable-next-line no-console
      destination: console.error,
      formatter: format,
    });

    const emitter = new ClientEmitter();

    const logger = options.logger ? new SafeLogger(options.logger, fallbackLogger) : fallbackLogger;
    super(
      sdkKey,
      new NodePlatform({ ...options, logger }),
      { ...options, logger },
      (err: Error) => {
        if (emitter.listenerCount('error')) {
          emitter.emit('error', err);
        }
      },
      (err: Error) => {
        emitter.emit('failed', err);
      },
      () => {
        emitter.emit('ready');
      },
      (key: string) => {
        emitter.emit('update', { key });
        emitter.emit(`update:${key}`);
      },
    );
    this.emitter = emitter;

    this.bigSegmentStoreStatusProvider = new BigSegmentStoreStatusProviderNode(
      this.bigSegmentStatusProviderInternal,
    ) as BigSegmentStoreStatusProvider;
  }
}

export default Emits(LDClientNode);<|MERGE_RESOLUTION|>--- conflicted
+++ resolved
@@ -19,10 +19,6 @@
   bigSegmentStoreStatusProvider: BigSegmentStoreStatusProvider;
 
   constructor(sdkKey: string, options: LDOptions) {
-<<<<<<< HEAD
-    // TODO: Conditional error reporting needs to move here.
-=======
->>>>>>> a79d6f9c
     const fallbackLogger = new BasicLogger({
       level: 'info',
       // eslint-disable-next-line no-console
