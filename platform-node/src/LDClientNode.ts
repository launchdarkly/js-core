--- conflicted
+++ resolved
@@ -33,22 +33,6 @@
       sdkKey,
       new NodePlatform({ ...options, logger }),
       { ...options, logger },
-<<<<<<< HEAD
-      (err: Error) => {
-        if (emitter.listenerCount('error')) {
-          emitter.emit('error', err);
-        }
-      },
-      (err: Error) => {
-        emitter.emit('failed', err);
-      },
-      () => {
-        emitter.emit('ready');
-      },
-      (key: string) => {
-        emitter.emit('update', { key });
-        emitter.emit(`update:${key}`, { key });
-=======
       {
         onError: (err: Error) => {
           if (emitter.listenerCount('error')) {
@@ -66,9 +50,7 @@
           emitter.emit(`update:${key}`, { key });
         },
         hasEventListeners: () => emitter.eventNames().some((name) => name === 'update' || (typeof name === 'string' && name.startsWith('update:'))),
->>>>>>> 72748994
       },
-      () => emitter.eventNames().some((name) => name === 'update' || (typeof name === 'string' && name.startsWith('update:'))),
     );
     this.emitter = emitter;
 
