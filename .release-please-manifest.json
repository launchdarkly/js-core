{
  "packages/shared/common": "2.12.0",
  "packages/shared/sdk-server": "2.10.0",
  "packages/sdk/server-node": "9.7.2",
<<<<<<< HEAD
  "packages/sdk/cloudflare": "2.6.2",
  "packages/sdk/fastly": "0.0.1",
=======
  "packages/sdk/cloudflare": "2.6.3",
>>>>>>> 7f5c2750
  "packages/shared/sdk-server-edge": "2.5.2",
  "packages/sdk/vercel": "1.3.21",
  "packages/sdk/akamai-base": "2.1.20",
  "packages/sdk/akamai-edgekv": "1.3.0",
  "packages/shared/akamai-edgeworker-sdk": "1.3.2",
  "packages/store/node-server-sdk-dynamodb": "6.2.2",
  "packages/store/node-server-sdk-redis": "4.2.2",
  "packages/shared/sdk-client": "1.12.1",
  "packages/sdk/react-native": "10.9.3",
  "packages/telemetry/node-server-sdk-otel": "1.1.2",
  "packages/sdk/browser": "0.3.3",
  "packages/sdk/server-ai": "0.7.0"
}<|MERGE_RESOLUTION|>--- conflicted
+++ resolved
@@ -2,12 +2,8 @@
   "packages/shared/common": "2.12.0",
   "packages/shared/sdk-server": "2.10.0",
   "packages/sdk/server-node": "9.7.2",
-<<<<<<< HEAD
-  "packages/sdk/cloudflare": "2.6.2",
+  "packages/sdk/cloudflare": "2.6.3",
   "packages/sdk/fastly": "0.0.1",
-=======
-  "packages/sdk/cloudflare": "2.6.3",
->>>>>>> 7f5c2750
   "packages/shared/sdk-server-edge": "2.5.2",
   "packages/sdk/vercel": "1.3.21",
   "packages/sdk/akamai-base": "2.1.20",
